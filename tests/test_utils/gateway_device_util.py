import logging
from os import environ

from simplejson import loads, load
from tb_rest_client.rest import ApiException
from tb_rest_client.rest_client_ce import *

LOG = logging.getLogger("TEST")


class GatewayDeviceUtil:
<<<<<<< HEAD
    DEFAULT_URL = environ.get('TB_BASE_URL', "http://192.168.0.9:8080")
=======
    DEFAULT_URL = environ.get('TB_BASE_URL', "http://127.0.0.1:9090")
>>>>>>> 6bce24f5

    DEFAULT_USERNAME = "tenant@thingsboard.org"
    DEFAULT_PASSWORD = "tenant"

    GATEWAY_DEVICE_NAME = "Test Gateway device"
    GATEWAY_DEVICE = None

    GATEWAY_ACCESS_TOKEN = "YOUR_ACCESS_TOKEN"

    @classmethod
    def get_gateway_device(cls, url=DEFAULT_URL, username=DEFAULT_USERNAME, password=DEFAULT_PASSWORD) -> Device:
        if cls.GATEWAY_DEVICE is None:
            cls.create_gateway_device(url=url, username=username, password=password)
        return cls.GATEWAY_DEVICE

    @staticmethod
    def create_gateway_device(url=DEFAULT_URL, username=DEFAULT_USERNAME, password=DEFAULT_PASSWORD) -> Device:
        with RestClientCE(base_url=url) as rest_client:
            try:
                rest_client.login(username=username, password=password)
                gateway_device_profile = rest_client.get_default_device_profile_info()
                additional_info = {"gateway": True,
                                   "overwriteActivityTime": False,
                                   "description": ""}
                gateway_device = Device(name=GatewayDeviceUtil.GATEWAY_DEVICE_NAME,
                                        device_profile_id=gateway_device_profile.id,
                                        additional_info=additional_info)
                gateway_device = rest_client.save_device(gateway_device,
                                                         access_token=GatewayDeviceUtil.GATEWAY_ACCESS_TOKEN)
                GatewayDeviceUtil.GATEWAY_DEVICE = gateway_device

                LOG.info("Gateway device was created: %r", gateway_device.name)

                return gateway_device
            except ApiException as e:
                response_body = loads(bytes.decode(e.body, encoding='UTF-8'))
                if response_body:
                    if not response_body.get("status") == 400 or not response_body.get(
                            "message") == "Device with such name already exists!":
                        LOG.exception(e)
                        exit(1)
                    else:
                        LOG.info("Gateway device already exists: %r", GatewayDeviceUtil.GATEWAY_DEVICE_NAME)
                        gateway_device = rest_client.get_tenant_device(GatewayDeviceUtil.GATEWAY_DEVICE_NAME)
                        GatewayDeviceUtil.GATEWAY_DEVICE = gateway_device
                        return gateway_device

    @staticmethod
    def delete_gateway_device():
        if GatewayDeviceUtil.GATEWAY_DEVICE is None:
            return

        with RestClientCE(base_url=GatewayDeviceUtil.DEFAULT_URL) as rest_client:
            try:
                rest_client.login(username=GatewayDeviceUtil.DEFAULT_USERNAME,
                                  password=GatewayDeviceUtil.DEFAULT_PASSWORD)
                rest_client.delete_device(GatewayDeviceUtil.GATEWAY_DEVICE.id)
                LOG.info("Gateway device was deleted: %r", GatewayDeviceUtil.GATEWAY_DEVICE.name)
                GatewayDeviceUtil.GATEWAY_DEVICE = None
            except ApiException as e:
                LOG.exception(e)
                exit(1)

    @staticmethod
    def delete_device(device_id):
        with RestClientCE(base_url=GatewayDeviceUtil.DEFAULT_URL) as rest_client:
            try:
                rest_client.login(username=GatewayDeviceUtil.DEFAULT_USERNAME,
                                  password=GatewayDeviceUtil.DEFAULT_PASSWORD)
                rest_client.delete_device(device_id)
                LOG.info("Device was deleted: %r", device_id)
            except ApiException as e:
                LOG.exception(e)
                exit(1)

    @classmethod
    def load_configuration(cls, config_file_path):
        with open(config_file_path, 'r', encoding="UTF-8") as config:
            config = load(config)
        return config

    @classmethod
    def update_connector_config(cls, connector_name, config_file_path):
        with RestClientCE(base_url=GatewayDeviceUtil.DEFAULT_URL) as rest_client:
            rest_client.login(username=GatewayDeviceUtil.DEFAULT_USERNAME,
                              password=GatewayDeviceUtil.DEFAULT_PASSWORD)
            config = cls.load_configuration(config_file_path)
            config[connector_name]['ts'] = int(time() * 1000)
            response = rest_client.save_device_attributes(cls.GATEWAY_DEVICE.id, 'SHARED_SCOPE', config)
            sleep(4)
            return config, response

    @classmethod
    def is_gateway_connected(cls, start_time):
        """
        Check if the gateway is connected.
<<<<<<< HEAD

=======
>>>>>>> 6bce24f5
        Returns:
            bool: True if the gateway is connected, False otherwise.
        """
        with RestClientCE(base_url=GatewayDeviceUtil.DEFAULT_URL) as rest_client:
            try:
                rest_client.login(username=GatewayDeviceUtil.DEFAULT_USERNAME,
                                  password=GatewayDeviceUtil.DEFAULT_PASSWORD)
                result = rest_client.get_attributes_by_scope(cls.GATEWAY_DEVICE.id, 'CLIENT_SCOPE', 'logs_configuration')
                if len(result):
                    return result[0].get('lastUpdateTs', 0) / 1000 >= start_time

                return False
            except IndexError:
                return False

    @classmethod
    def restart_gateway(cls):
        with RestClientCE(base_url=GatewayDeviceUtil.DEFAULT_URL) as rest_client:
            rest_client.login(username=GatewayDeviceUtil.DEFAULT_USERNAME,
                              password=GatewayDeviceUtil.DEFAULT_PASSWORD)
            rest_client.handle_two_way_device_rpc_request(cls.GATEWAY_DEVICE.id,
                                                          {"method": "gateway_restart", "timeout": 60000})
            sleep(10)

        while not cls.is_gateway_connected():
            LOG.info('Gateway connecting to TB...')
            sleep(1)

    @classmethod
    def update_credentials(cls, creds):
        with RestClientCE(base_url=GatewayDeviceUtil.DEFAULT_URL) as rest_client:
            rest_client.login(username=GatewayDeviceUtil.DEFAULT_USERNAME,
                              password=GatewayDeviceUtil.DEFAULT_PASSWORD)
            current_creds = rest_client.get_device_credentials_by_device_id(cls.GATEWAY_DEVICE.id)
            current_creds.credentials_id = creds['credentialsId']
            cls.GATEWAY_ACCESS_TOKEN = creds['credentialsId']
            rest_client.update_device_credentials(current_creds)

    @classmethod
    def clear_connectors(cls):
        with RestClientCE(base_url=GatewayDeviceUtil.DEFAULT_URL) as rest_client:
            rest_client.login(username=GatewayDeviceUtil.DEFAULT_USERNAME,
                              password=GatewayDeviceUtil.DEFAULT_PASSWORD)
            rest_client.save_device_attributes(cls.GATEWAY_DEVICE.id, 'SHARED_SCOPE', {"active_connectors": []})
            sleep(5)<|MERGE_RESOLUTION|>--- conflicted
+++ resolved
@@ -9,11 +9,7 @@
 
 
 class GatewayDeviceUtil:
-<<<<<<< HEAD
-    DEFAULT_URL = environ.get('TB_BASE_URL', "http://192.168.0.9:8080")
-=======
     DEFAULT_URL = environ.get('TB_BASE_URL', "http://127.0.0.1:9090")
->>>>>>> 6bce24f5
 
     DEFAULT_USERNAME = "tenant@thingsboard.org"
     DEFAULT_PASSWORD = "tenant"
@@ -110,10 +106,6 @@
     def is_gateway_connected(cls, start_time):
         """
         Check if the gateway is connected.
-<<<<<<< HEAD
-
-=======
->>>>>>> 6bce24f5
         Returns:
             bool: True if the gateway is connected, False otherwise.
         """
