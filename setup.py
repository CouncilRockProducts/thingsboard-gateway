--- conflicted
+++ resolved
@@ -59,18 +59,10 @@
         'regex',
         'PyYAML',
         'simplejson',
-<<<<<<< HEAD
-        'requests',
-        'grpcio<=1.43.0',
-=======
         'urllib3<=1.26.15',
         'requests>=2.31.0',
-        'questionary',
-        'pyfiglet',
-        'termcolor',
         'mmh3',
         'grpcio',
->>>>>>> b684e46c
         'protobuf',
         'cachetools',
         'tb-mqtt-client>=1.9.9',
