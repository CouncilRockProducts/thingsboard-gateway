# -*- coding: utf-8 -*-

#     Copyright 2024. ThingsBoard
#
#     Licensed under the Apache License, Version 2.0 (the "License");
#     you may not use this file except in compliance with the License.
#     You may obtain a copy of the License at
#
#         http://www.apache.org/licenses/LICENSE-2.0
#
#     Unless required by applicable law or agreed to in writing, software
#     distributed under the License is distributed on an "AS IS" BASIS,
#     WITHOUT WARRANTIES OR CONDITIONS OF ANY KIND, either express or implied.
#     See the License for the specific language governing permissions and
#     limitations under the License.

from setuptools import setup
from os import path

import version

current_directory = path.abspath(path.dirname(__file__))
with open(path.join(current_directory, 'README.md'), encoding='utf-8') as f:
    long_description = f.read()

<<<<<<< HEAD
VERSION = "3.4.6"

=======
>>>>>>> 8eabb236
setup(
    version=version.VERSION,
    name="thingsboard-gateway",
    author="ThingsBoard",
    author_email="info@thingsboard.io",
    license="Apache Software License (Apache Software License 2.0)",
    description="Thingsboard Gateway for IoT devices.",
    url="https://github.com/thingsboard/thingsboard-gateway",
    long_description=long_description,
    long_description_content_type="text/markdown",
    include_package_data=True,
    python_requires=">=3.7",
    packages=['thingsboard_gateway', 'thingsboard_gateway.gateway', 'thingsboard_gateway.gateway.proto', 'thingsboard_gateway.gateway.grpc_service',
              'thingsboard_gateway.storage', 'thingsboard_gateway.storage.memory', 'thingsboard_gateway.gateway.shell',
              'thingsboard_gateway.storage.file', 'thingsboard_gateway.storage.sqlite',
              'thingsboard_gateway.connectors', 'thingsboard_gateway.connectors.ble', 'thingsboard_gateway.connectors.socket',
              'thingsboard_gateway.connectors.mqtt',  'thingsboard_gateway.connectors.opcua_asyncio', 'thingsboard_gateway.connectors.xmpp',
              'thingsboard_gateway.connectors.opcua', 'thingsboard_gateway.connectors.request', 'thingsboard_gateway.connectors.ocpp',
              'thingsboard_gateway.connectors.modbus', 'thingsboard_gateway.connectors.can', 'thingsboard_gateway.connectors.bacnet',
              'thingsboard_gateway.connectors.bacnet.bacnet_utilities', 'thingsboard_gateway.connectors.odbc',
              'thingsboard_gateway.connectors.rest', 'thingsboard_gateway.connectors.snmp', 'thingsboard_gateway.connectors.ftp',
              'thingsboard_gateway.tb_utility', 'thingsboard_gateway.extensions',
              'thingsboard_gateway.extensions.mqtt', 'thingsboard_gateway.extensions.modbus', 'thingsboard_gateway.extensions.opcua',
              'thingsboard_gateway.extensions.opcua_asyncio', 'thingsboard_gateway.extensions.ocpp',
              'thingsboard_gateway.extensions.ble', 'thingsboard_gateway.extensions.serial', 'thingsboard_gateway.extensions.request',
              'thingsboard_gateway.extensions.can', 'thingsboard_gateway.extensions.bacnet', 'thingsboard_gateway.extensions.odbc',
              'thingsboard_gateway.extensions.rest',  'thingsboard_gateway.extensions.snmp', 'thingsboard_gateway.extensions.ftp',
              'thingsboard_gateway.extensions.socket', 'thingsboard_gateway.extensions.xmpp',
              ],
    install_requires=[
        'cryptography',
        'jsonpath-rw',
        'regex',
        'pip',
        'PyYAML',
        'simplejson',
        'urllib3<=1.26.15',
        'requests>=2.31.0',
        'questionary',
        'pyfiglet',
        'termcolor',
        'mmh3',
        'grpcio',
        'protobuf',
        'cachetools',
        'tb-mqtt-client>=1.5',
        'packaging==23.1',
        'service-identity'
    ],
    download_url='https://github.com/thingsboard/thingsboard-gateway/archive/%s.tar.gz' % version.VERSION,
    entry_points={
        'console_scripts': [
            'thingsboard-gateway = thingsboard_gateway.tb_gateway:daemon',
            'tb-gateway-configurator = thingsboard_gateway.gateway.configuration_wizard:configure',
            'tb-gateway-shell = thingsboard_gateway.gateway.shell:main'
        ]
    })<|MERGE_RESOLUTION|>--- conflicted
+++ resolved
@@ -23,11 +23,6 @@
 with open(path.join(current_directory, 'README.md'), encoding='utf-8') as f:
     long_description = f.read()
 
-<<<<<<< HEAD
-VERSION = "3.4.6"
-
-=======
->>>>>>> 8eabb236
 setup(
     version=version.VERSION,
     name="thingsboard-gateway",
@@ -58,7 +53,7 @@
               'thingsboard_gateway.extensions.socket', 'thingsboard_gateway.extensions.xmpp',
               ],
     install_requires=[
-        'cryptography',
+        'cryptography==3.4.*',
         'jsonpath-rw',
         'regex',
         'pip',
@@ -70,7 +65,7 @@
         'pyfiglet',
         'termcolor',
         'mmh3',
-        'grpcio',
+        'grpcio==1.58.0',
         'protobuf',
         'cachetools',
         'tb-mqtt-client>=1.5',
