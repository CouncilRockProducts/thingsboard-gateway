--- conflicted
+++ resolved
@@ -26,7 +26,7 @@
             'deviceType': self.__config.get('deviceType', 'default'),
             'attributes': [],
             'telemetry': []
-        }        
+        }
         keys = ['attributes', 'telemetry']
         for key in keys:
             dict_result[key] = []
@@ -46,12 +46,6 @@
                         from_byte = config_object.get('fromByte')
                         data_to_convert = data_to_convert[from_byte:]
                     converted_data = {config_object['key']: data_to_convert.decode('UTF-8')}
-<<<<<<< HEAD
-                    self.result_dict[key].append(converted_data)
-        self._log.debug("Converted data: %s", self.result_dict)
-        return self.result_dict
-=======
                     dict_result[key].append(converted_data)
-        log.debug("Converted data: %s", dict_result)
-        return dict_result
->>>>>>> a33115ae
+        self._log.debug("Converted data: %s", dict_result)
+        return dict_result