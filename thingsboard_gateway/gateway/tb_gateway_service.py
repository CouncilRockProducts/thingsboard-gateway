--- conflicted
+++ resolved
@@ -1300,16 +1300,8 @@
             method_function = self.__gateway_rpc_methods.get(method_to_call)
         if method_function is None and method_to_call in self.__rpc_scheduled_methods_functions:
             seconds_to_restart = arguments * 1000 if arguments and arguments != '{}' else 0
-<<<<<<< HEAD
-
-            if self.tb_client.is_connected():
-                self.tb_client.disconnect()
-
-            self.__scheduled_rpc_calls.append([time() * 1000 + seconds_to_restart, self.__rpc_scheduled_methods_functions[method_to_call]])
-=======
             self.__scheduled_rpc_calls.append([time() * 1000 + seconds_to_restart,
                                                self.__rpc_scheduled_methods_functions[method_to_call]])
->>>>>>> 6bce24f5
             log.info("Gateway %s scheduled in %i seconds", method_to_call, seconds_to_restart / 1000)
             result = {"success": True}
         elif method_function is None:
