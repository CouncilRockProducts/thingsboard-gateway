--- conflicted
+++ resolved
@@ -77,11 +77,8 @@
     "socket": "SocketConnector",
     "xmpp": "XMPPConnector",
     "ocpp": "OcppConnector",
-<<<<<<< HEAD
     "isotp": "IsotpConnector",
-=======
     "j1939": "J1939Connector",
->>>>>>> 9910f622
 }
 
 DEFAULT_STATISTIC = {
