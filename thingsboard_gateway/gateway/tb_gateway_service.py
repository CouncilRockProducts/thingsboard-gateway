#     Copyright 2022. ThingsBoard
#
#     Licensed under the Apache License, Version 2.0 (the "License");
#     you may not use this file except in compliance with the License.
#     You may obtain a copy of the License at
#
#         http://www.apache.org/licenses/LICENSE-2.0
#
#     Unless required by applicable law or agreed to in writing, software
#     distributed under the License is distributed on an "AS IS" BASIS,
#     WITHOUT WARRANTIES OR CONDITIONS OF ANY KIND, either express or implied.
#     See the License for the specific language governing permissions and
#     limitations under the License.

import logging
import logging.config
import logging.handlers
import multiprocessing.managers
from signal import signal, SIGINT
import subprocess
from copy import deepcopy
from os import execv, listdir, path, pathsep, stat, system, environ
from queue import SimpleQueue
from random import choice
from string import ascii_lowercase, hexdigits
from sys import argv, executable, getsizeof
from threading import RLock, Thread
from time import sleep, time

import simplejson
from simplejson import JSONDecodeError, dumps, load, loads
from yaml import safe_load

from thingsboard_gateway.gateway.constant_enums import DeviceActions, Status
from thingsboard_gateway.gateway.constants import CONNECTED_DEVICES_FILENAME, CONNECTOR_PARAMETER, \
    PERSISTENT_GRPC_CONNECTORS_KEY_FILENAME
from thingsboard_gateway.gateway.device_filter import DeviceFilter
from thingsboard_gateway.gateway.duplicate_detector import DuplicateDetector
from thingsboard_gateway.gateway.shell.proxy import AutoProxy
from thingsboard_gateway.gateway.statistics_service import StatisticsService
from thingsboard_gateway.gateway.tb_client import TBClient
from thingsboard_gateway.storage.file.file_event_storage import FileEventStorage
from thingsboard_gateway.storage.memory.memory_event_storage import MemoryEventStorage
from thingsboard_gateway.storage.sqlite.sqlite_event_storage import SQLiteEventStorage
from thingsboard_gateway.tb_utility.tb_gateway_remote_configurator import RemoteConfigurator
from thingsboard_gateway.tb_utility.tb_loader import TBModuleLoader
from thingsboard_gateway.tb_utility.tb_logger import TBLoggerHandler
from thingsboard_gateway.tb_utility.tb_remote_shell import RemoteShell
from thingsboard_gateway.tb_utility.tb_updater import TBUpdater
from thingsboard_gateway.tb_utility.tb_utility import TBUtility

GRPC_LOADED = False
try:
    from thingsboard_gateway.gateway.grpc_service.grpc_connector import GrpcConnector
    from thingsboard_gateway.gateway.grpc_service.tb_grpc_manager import TBGRPCServerManager

    GRPC_LOADED = True
except ImportError:
    print("Cannot load GRPC connector!")

log = logging.getLogger('service')
main_handler = logging.handlers.MemoryHandler(-1)

DEFAULT_CONNECTORS = {
    "mqtt": "MqttConnector",
    "modbus": "ModbusConnector",
    "opcua": "OpcUaConnector",
    "opcua_asyncio": "OpcUaConnectorAsyncIO",
    "ble": "BLEConnector",
    "request": "RequestConnector",
    "can": "CanConnector",
    "bacnet": "BACnetConnector",
    "odbc": "OdbcConnector",
    "rest": "RESTConnector",
    "snmp": "SNMPConnector",
    "ftp": "FTPConnector",
    "socket": "SocketConnector",
    "xmpp": "XMPPConnector",
    "ocpp": "OcppConnector",
<<<<<<< HEAD
    "isotp": "IsotpConnector",
=======
    "j1939": "J1939Connector",
>>>>>>> a0525b0b
}

DEFAULT_STATISTIC = {
    'enable': True,
    'statsSendPeriodInSeconds': 3600
}

DEFAULT_DEVICE_FILTER = {
    'enable': False
}

SECURITY_VAR = ('accessToken', 'caCert', 'privateKey', 'cert')


def load_file(path_to_file):
    content = None
    with open(path_to_file, 'r') as target_file:
        content = load(target_file)
    return content


def get_env_variables():
    env_variables = {
        'host': environ.get('host'),
        'port': int(environ.get('port')) if environ.get('port') else None,
        'accessToken': environ.get('accessToken'),
        'caCert': environ.get('caCert'),
        'privateKey': environ.get('privateKey'),
        'cert': environ.get('cert')
    }

    converted_env_variables = {}

    for (key, value) in env_variables.items():
        if value is not None:
            if key in SECURITY_VAR:
                if not converted_env_variables.get('security'):
                    converted_env_variables['security'] = {}

                converted_env_variables['security'][key] = value
            else:
                converted_env_variables[key] = value

    return converted_env_variables


class GatewayManager(multiprocessing.managers.BaseManager):
    def __init__(self, address=None, authkey=b''):
        super().__init__(address=address, authkey=authkey)
        self.gateway = None

    def has_gateway(self):
        return self.gateway is not None

    def add_gateway(self, gateway):
        self.gateway = gateway


class TBGatewayService:
    EXPOSED_GETTERS = [
        'ping',
        'get_status',
        'get_storage_name',
        'get_storage_events_count',
        'get_available_connectors',
        'get_connector_status',
        'get_connector_config'
    ]

    def __init__(self, config_file=None):
        signal(SIGINT, lambda _, __: self.__stop_gateway())

        self.stopped = False
        self.__lock = RLock()
        self.async_device_actions = {
            DeviceActions.CONNECT: self.add_device,
            DeviceActions.DISCONNECT: self.del_device
        }
        self.__async_device_actions_queue = SimpleQueue()
        self.__process_async_actions_thread = Thread(target=self.__process_async_device_actions,
                                                     name="Async device actions processing thread", daemon=True)
        if config_file is None:
            config_file = path.dirname(path.dirname(path.abspath(__file__))) + '/config/tb_gateway.yaml'.replace('/',
                                                                                                                 path.sep)
        with open(config_file) as general_config:
            self.__config = safe_load(general_config)

        # change main config if Gateway running with docker env variables
        self.__modify_main_config()

        self._config_dir = path.dirname(path.abspath(config_file)) + path.sep
        logging_error = None
        try:
            logging.config.fileConfig(self._config_dir + "logs.conf", disable_existing_loggers=False)
        except Exception as e:
            logging_error = e
        global log
        log = logging.getLogger('service')
        log.info("Gateway starting...")
        self.__updater = TBUpdater()
        self.__updates_check_period_ms = 300000
        self.__updates_check_time = 0
        self.version = self.__updater.get_version()
        log.info("ThingsBoard IoT gateway version: %s", self.version["current_version"])
        self.available_connectors = {}
        self.__connector_incoming_messages = {}
        self.__connected_devices = {}
        self.__renamed_devices = {}
        self.__saved_devices = {}
        self.__events = []
        self.name = ''.join(choice(ascii_lowercase) for _ in range(64))
        self.__rpc_register_queue = SimpleQueue()
        self.__rpc_requests_in_progress = {}
        self.tb_client = TBClient(self.__config["thingsboard"], self._config_dir)
        try:
            self.tb_client.disconnect()
        except Exception as e:
            log.exception(e)
        self.tb_client.connect()
        self.subscribe_to_required_topics()
        self.__subscribed_to_rpc_topics = True
        if logging_error is not None:
            self.tb_client.client.send_telemetry({"ts": time() * 1000, "values": {
                "LOGS": "Logging loading exception, logs.conf is wrong: %s" % (str(logging_error),)}})
            TBLoggerHandler.set_default_handler()
        self.counter = 0
        self.__rpc_reply_sent = False
        global main_handler
        self.main_handler = main_handler
        self.remote_handler = TBLoggerHandler(self)
        self.main_handler.setTarget(self.remote_handler)
        self._default_connectors = DEFAULT_CONNECTORS
        self.__converted_data_queue = SimpleQueue()
        self.__save_converted_data_thread = Thread(name="Save converted data", daemon=True,
                                                   target=self.__send_to_storage)
        self.__save_converted_data_thread.start()
        self._implemented_connectors = {}
        self._event_storage_types = {
            "memory": MemoryEventStorage,
            "file": FileEventStorage,
            "sqlite": SQLiteEventStorage,
        }
        self.__gateway_rpc_methods = {
            "ping": self.__rpc_ping,
            "stats": self.__form_statistics,
            "devices": self.__rpc_devices,
            "update": self.__rpc_update,
            "version": self.__rpc_version,
            "device_renamed": self.__process_renamed_gateway_devices,
            "device_deleted": self.__process_deleted_gateway_devices,
        }
        self.__remote_shell = None
        if self.__config["thingsboard"].get("remoteShell"):
            log.warning("Remote shell is enabled. Please be carefully with this feature.")
            self.__remote_shell = RemoteShell(platform=self.__updater.get_platform(),
                                              release=self.__updater.get_release())
        self.__rpc_remote_shell_command_in_progress = None
        self.__scheduled_rpc_calls = []
        self.__rpc_processing_queue = SimpleQueue()
        self.__rpc_scheduled_methods_functions = {
            "restart": {"function": execv, "arguments": (executable, [executable.split(pathsep)[-1]] + argv)},
            "reboot": {"function": system, "arguments": ("reboot 0",)},
        }
        self.__rpc_processing_thread = Thread(target=self.__send_rpc_reply_processing, daemon=True,
                                              name="RPC processing thread")
        self.__rpc_processing_thread.start()
        self._event_storage = self._event_storage_types[self.__config["storage"]["type"]](self.__config["storage"])
        self.connectors_configs = {}
        self.__remote_configurator = None
        self.__request_config_after_connect = False
        self.__init_remote_configuration()
        self.__grpc_config = self.__config.get('grpc')
        self.__grpc_manager = None
        self.__grpc_connectors = {}
        if GRPC_LOADED and self.__grpc_config is not None and self.__grpc_config.get("enabled"):
            self.__process_async_actions_thread.start()
            self.__grpc_manager = TBGRPCServerManager(self, self.__grpc_config)
            self.__grpc_manager.set_gateway_read_callbacks(self.__register_connector, self.__unregister_connector)
        self._load_connectors()
        self._connect_with_connectors()
        self.__load_persistent_devices()

        self.__devices_idle_checker = self.__config['thingsboard'].get('checkingDeviceActivity', {})
        self.__check_devices_idle = self.__devices_idle_checker.get('checkDeviceInactivity', False)
        if self.__check_devices_idle:
            thread = Thread(name='Checking devices idle time', target=self.__check_devices_idle_time, daemon=True)
            thread.start()
            log.info('Start checking devices idle time')

        self.__statistics = self.__config['thingsboard'].get('statistics', DEFAULT_STATISTIC)
        self.__statistics_service = None
        if self.__statistics['enable']:
            self.__statistics_service = StatisticsService(self.__statistics['statsSendPeriodInSeconds'], self, log,
                                                          config_path=self._config_dir + self.__statistics[
                                                              'configuration'] if self.__statistics.get(
                                                              'configuration') else None)

        self._published_events = SimpleQueue()

        self.__min_pack_send_delay_ms = self.__config['thingsboard'].get('minPackSendDelayMS', 200)
        if self.__min_pack_send_delay_ms == 0:
            self.__min_pack_send_delay_ms = 10

        self.__min_pack_send_delay_ms = self.__min_pack_send_delay_ms / 1000.0
        self.__min_pack_size_to_send = self.__config['thingsboard'].get('minPackSizeToSend', 50)

        self._send_thread = Thread(target=self.__read_data_from_storage, daemon=True,
                                   name="Send data to Thingsboard Thread")
        self._send_thread.start()

        self.__device_filter_config = self.__config['thingsboard'].get('deviceFiltering', DEFAULT_DEVICE_FILTER)
        self.__device_filter = None
        if self.__device_filter_config['enable']:
            self.__device_filter = DeviceFilter(config_path=self._config_dir + self.__device_filter_config[
                'filterFile'] if self.__device_filter_config.get('filterFile') else None)

        self.__duplicate_detector = DuplicateDetector(self.available_connectors)

        log.info("Gateway started.")

        self._watchers_thread = Thread(target=self._watchers, name='Watchers', daemon=True)
        self._watchers_thread.start()

        self.manager = GatewayManager(address='/tmp/gateway', authkey=b'gateway')
        GatewayManager.register('get_gateway', self.get_gateway, proxytype=AutoProxy, exposed=self.EXPOSED_GETTERS,
                                create_method=False)
        self.server = self.manager.get_server()
        self.server.serve_forever()

    def get_gateway(self):
        if self.manager.has_gateway():
            return self.manager.gateway
        else:
            self.manager.add_gateway(self)
            self.manager.register('gateway', lambda: self, proxytype=AutoProxy)

    def _watchers(self):
        try:
            gateway_statistic_send = 0
            connectors_configuration_check_time = 0

            while not self.stopped:
                cur_time = time() * 1000

                if not self.tb_client.is_connected() and self.__subscribed_to_rpc_topics:
                    self.__subscribed_to_rpc_topics = False

                if self.tb_client.is_connected() and not self.__subscribed_to_rpc_topics:
                    for device in self.__saved_devices:
                        self.add_device(device, {"connector": self.__saved_devices[device]["connector"]},
                                        device_type=self.__saved_devices[device]["device_type"])
                    self.subscribe_to_required_topics()
                    self.__subscribed_to_rpc_topics = True

                if self.__scheduled_rpc_calls:
                    for rpc_call_index in range(len(self.__scheduled_rpc_calls)):
                        rpc_call = self.__scheduled_rpc_calls[rpc_call_index]
                        if cur_time > rpc_call[0]:
                            rpc_call = self.__scheduled_rpc_calls.pop(rpc_call_index)
                            result = None
                            try:
                                result = rpc_call[1]["function"](*rpc_call[1]["arguments"])
                            except Exception as e:
                                log.exception(e)

                            if result == 256:
                                log.warning("Error on RPC command: 256. Permission denied.")

                if (
                        self.__rpc_requests_in_progress or not self.__rpc_register_queue.empty()) and self.tb_client.is_connected():
                    new_rpc_request_in_progress = {}
                    if self.__rpc_requests_in_progress:
                        for rpc_in_progress, data in self.__rpc_requests_in_progress.items():
                            if cur_time >= data[1]:
                                data[2](rpc_in_progress)
                                self.cancel_rpc_request(rpc_in_progress)
                                self.__rpc_requests_in_progress[rpc_in_progress] = "del"
                        new_rpc_request_in_progress = {key: value for key, value in
                                                       self.__rpc_requests_in_progress.items() if value != 'del'}
                    if not self.__rpc_register_queue.empty():
                        rpc_request_from_queue = self.__rpc_register_queue.get(False)
                        topic = rpc_request_from_queue["topic"]
                        data = rpc_request_from_queue["data"]
                        new_rpc_request_in_progress[topic] = data
                    self.__rpc_requests_in_progress = new_rpc_request_in_progress
                else:
                    try:
                        sleep(2)
                    except Exception as e:
                        log.exception(e)
                        break

                if not self.__request_config_after_connect and self.tb_client.is_connected() and not self.tb_client.client.get_subscriptions_in_progress():
                    self.__request_config_after_connect = True
                    self.__check_shared_attributes()

                if cur_time - gateway_statistic_send > self.__statistics[
                        'statsSendPeriodInSeconds'] * 1000 and self.tb_client.is_connected():
                    summary_messages = self.__form_statistics()
                    # with self.__lock:
                    self.tb_client.client.send_telemetry(summary_messages)
                    gateway_statistic_send = time() * 1000
                    # self.__check_shared_attributes()

                if cur_time - connectors_configuration_check_time > self.__config["thingsboard"].get(
                        "checkConnectorsConfigurationInSeconds", 60) * 1000:
                    self.check_connector_configuration_updates()
                    connectors_configuration_check_time = time() * 1000

                if cur_time - self.__updates_check_time >= self.__updates_check_period_ms:
                    self.__updates_check_time = time() * 1000
                    self.version = self.__updater.get_version()
        except Exception as e:
            log.exception(e)
            self.__stop_gateway()
            self.__close_connectors()
            log.info("The gateway has been stopped.")
            self.tb_client.stop()

    def __modify_main_config(self):
        env_variables = get_env_variables()
        self.__config['thingsboard'] = {**self.__config['thingsboard'], **env_variables}

    def __close_connectors(self):
        for current_connector in self.available_connectors:
            try:
                self.available_connectors[current_connector].close()
                log.debug("Connector %s closed connection.", current_connector)
            except Exception as e:
                log.exception(e)

    def __stop_gateway(self):
        self.stopped = True
        self.__updater.stop()
        log.info("Stopping...")

        if self.__statistics_service:
            self.__statistics_service.stop()

        if self.__grpc_manager is not None:
            self.__grpc_manager.stop()
        self.__close_connectors()
        self._event_storage.stop()
        log.info("The gateway has been stopped.")
        self.tb_client.disconnect()
        self.tb_client.stop()
        self.manager.shutdown()

    def __init_remote_configuration(self, force=False):
        if (self.__config["thingsboard"].get("remoteConfiguration") or force) and self.__remote_configurator is None:
            try:
                self.__remote_configurator = RemoteConfigurator(self, self.__config)
                if self.tb_client.is_connected() and not self.tb_client.client.get_subscriptions_in_progress():
                    self.__check_shared_attributes()
            except Exception as e:
                log.exception(e)
        if self.__remote_configurator is not None:
            self.__remote_configurator.send_current_configuration()

    def _attributes_parse(self, content, *args):
        try:
            log.debug("Received data: %s", content)
            if content is not None:
                shared_attributes = content.get("shared", {})
                client_attributes = content.get("client", {})
                if shared_attributes or client_attributes:
                    self.__process_attributes_response(shared_attributes, client_attributes)
                else:
                    self.__process_attribute_update(content)

                if shared_attributes:
                    log.debug("Shared attributes received (%s).",
                              ", ".join([attr for attr in shared_attributes.keys()]))
                if client_attributes:
                    log.debug("Client attributes received (%s).",
                              ", ".join([attr for attr in client_attributes.keys()]))
        except Exception as e:
            log.exception(e)

    def __process_attribute_update(self, content):
        self.__process_remote_logging_update(content.get("RemoteLoggingLevel"))
        self.__process_remote_configuration(content.get("configuration"))

    def __process_attributes_response(self, shared_attributes, client_attributes):
        self.__process_remote_logging_update(shared_attributes.get('RemoteLoggingLevel'))
        self.__process_remote_configuration(shared_attributes.get("configuration"))

    def __process_remote_logging_update(self, remote_logging_level):
        if remote_logging_level == 'NONE':
            self.remote_handler.deactivate()
            log.info('Remote logging has being deactivated.')
        elif remote_logging_level is not None:
            if self.remote_handler.current_log_level != remote_logging_level or not self.remote_handler.activated:
                self.main_handler.setLevel(remote_logging_level)
                self.remote_handler.activate(remote_logging_level)
                log.info('Remote logging has being updated. Current logging level is: %s ',
                         remote_logging_level)

    def __process_deleted_gateway_devices(self, deleted_device_name: str):
        log.info("Received deleted gateway device notification: %s", deleted_device_name)
        if deleted_device_name in list(self.__renamed_devices.values()):
            first_device_name = TBUtility.get_dict_key_by_value(self.__renamed_devices, deleted_device_name)
            del self.__renamed_devices[first_device_name]
            deleted_device_name = first_device_name
            log.debug("Current renamed_devices dict: %s", self.__renamed_devices)
        if deleted_device_name in self.__connected_devices:
            del self.__connected_devices[deleted_device_name]
            log.debug("Device %s - was removed from __connected_devices", deleted_device_name)
        if deleted_device_name in self.__saved_devices:
            del self.__saved_devices[deleted_device_name]
            log.debug("Device %s - was removed from __saved_devices", deleted_device_name)
        self.__duplicate_detector.delete_device(deleted_device_name)
        self.__save_persistent_devices()
        self.__load_persistent_devices()

    def __process_renamed_gateway_devices(self, renamed_device: dict):
        if self.__config.get('handleDeviceRenaming', True):
            log.info("Received renamed gateway device notification: %s", renamed_device)
            old_device_name, new_device_name = renamed_device.popitem()
            if old_device_name in list(self.__renamed_devices.values()):
                device_name_key = TBUtility.get_dict_key_by_value(self.__renamed_devices, old_device_name)
            else:
                device_name_key = new_device_name
            self.__renamed_devices[device_name_key] = new_device_name
            self.__duplicate_detector.rename_device(old_device_name, new_device_name)

            self.__save_persistent_devices()
            self.__load_persistent_devices()
            log.debug("Current renamed_devices dict: %s", self.__renamed_devices)
        else:
            log.debug("Received renamed device notification %r, but device renaming handle is disabled", renamed_device)

    def __process_remote_configuration(self, new_configuration):
        if new_configuration is not None and self.__remote_configurator is not None:
            try:
                self.__remote_configurator.process_configuration(new_configuration)
                self.__remote_configurator.send_current_configuration()
            except Exception as e:
                log.exception(e)

    def get_config_path(self):
        return self._config_dir

    def subscribe_to_required_topics(self):
        self.tb_client.client.clean_device_sub_dict()
        self.tb_client.client.gw_set_server_side_rpc_request_handler(self._rpc_request_handler)
        self.tb_client.client.set_server_side_rpc_request_handler(self._rpc_request_handler)
        self.tb_client.client.subscribe_to_all_attributes(self._attribute_update_callback)
        self.tb_client.client.gw_subscribe_to_all_attributes(self._attribute_update_callback)

    def request_device_attributes(self, device_name, shared_keys, client_keys, callback):
        if client_keys is not None:
            self.tb_client.client.gw_request_client_attributes(device_name, client_keys, callback)
        if shared_keys is not None:
            self.tb_client.client.gw_request_shared_attributes(device_name, shared_keys, callback)

    def __check_shared_attributes(self):
        self.tb_client.client.request_attributes(callback=self._attributes_parse)

    def __register_connector(self, session_id, connector_key):
        if self.__grpc_connectors.get(connector_key) is not None and self.__grpc_connectors[connector_key][
                'name'] not in self.available_connectors:
            target_connector = self.__grpc_connectors.get(connector_key)
            connector = GrpcConnector(self, target_connector['config'], self.__grpc_manager, session_id)
            connector.setName(target_connector['name'])
            self.available_connectors[connector.get_name()] = connector
            self.__grpc_manager.registration_finished(Status.SUCCESS, session_id, target_connector)
            log.info("GRPC connector with key %s registered with name %s", connector_key, connector.get_name())
        elif self.__grpc_connectors.get(connector_key) is not None:
            self.__grpc_manager.registration_finished(Status.FAILURE, session_id, None)
            log.error("GRPC connector with key: %s - already registered!", connector_key)
        else:
            self.__grpc_manager.registration_finished(Status.NOT_FOUND, session_id, None)
            log.error("GRPC configuration for connector with key: %s - not found", connector_key)

    def __unregister_connector(self, session_id, connector_key):
        if self.__grpc_connectors.get(connector_key) is not None and self.__grpc_connectors[connector_key][
                'name'] in self.available_connectors:
            connector_name = self.__grpc_connectors[connector_key]['name']
            target_connector: GrpcConnector = self.available_connectors.pop(connector_name)
            self.__grpc_manager.unregister(Status.SUCCESS, session_id, target_connector)
            log.info("GRPC connector with key %s and name %s - unregistered", connector_key,
                     target_connector.get_name())
        elif self.__grpc_connectors.get(connector_key) is not None:
            self.__grpc_manager.unregister(Status.NOT_FOUND, session_id, None)
            log.error("GRPC connector with key: %s - is not registered!", connector_key)
        else:
            self.__grpc_manager.unregister(Status.FAILURE, session_id, None)
            log.error("GRPC configuration for connector with key: %s - not found in configuration and not registered",
                      connector_key)

    @staticmethod
    def _generate_persistent_key(connector, connectors_persistent_keys):
        if connectors_persistent_keys and connectors_persistent_keys.get(connector['name']) is not None:
            connector_persistent_key = connectors_persistent_keys[connector['name']]
        else:
            connector_persistent_key = "".join(choice(hexdigits) for _ in range(10))
            connectors_persistent_keys[connector['name']] = connector_persistent_key

        return connector_persistent_key

    def _load_connectors(self):
        self.connectors_configs = {}
        connectors_persistent_keys = self.__load_persistent_connector_keys()
        if self.__config.get("connectors"):
            for connector in self.__config['connectors']:
                try:
                    connector_persistent_key = None
                    if connector['type'] == "grpc" and self.__grpc_manager is None:
                        log.error("Cannot load connector with name: %s and type grpc. GRPC server is disabled!",
                                  connector['name'])
                        continue

                    if connector['type'] != "grpc":
                        connector_class = None
                        if connector.get('useGRPC', True):
                            module_name = f'Grpc{self._default_connectors.get(connector["type"], connector.get("class"))}'
                            connector_class = TBModuleLoader.import_module(connector['type'], module_name)

                        if self.__grpc_manager and self.__grpc_manager.is_alive() and connector_class:
                            connector_persistent_key = self._generate_persistent_key(connector,
                                                                                     connectors_persistent_keys)
                        else:
                            connector_class = TBModuleLoader.import_module(connector['type'],
                                                                           self._default_connectors.get(
                                                                               connector['type'],
                                                                               connector.get('class')))

                        if connector_class is None:
                            log.warning("Connector implementation not found for %s", connector["name"])
                        else:
                            self._implemented_connectors[connector['type']] = connector_class
                    elif connector['type'] == "grpc":
                        if connector.get('key') == "auto":
                            self._generate_persistent_key(connector, connectors_persistent_keys)
                        else:
                            connector_persistent_key = connector['key']
                        log.info("Connector key for GRPC connector with name [%s] is: [%s]", connector['name'],
                                 connector_persistent_key)
                    config_file_path = self._config_dir + connector['configuration']
                    connector_conf_file_data = ''
                    with open(config_file_path, 'r', encoding="UTF-8") as conf_file:
                        connector_conf_file_data = conf_file.read()

                    connector_conf = connector_conf_file_data
                    try:
                        connector_conf = loads(connector_conf_file_data)
                    except JSONDecodeError as e:
                        log.debug(e)
                        log.warning("Cannot parse connector configuration as a JSON, it will be passed as a string.")

                    if not self.connectors_configs.get(connector['type']):
                        self.connectors_configs[connector['type']] = []
                    if connector['type'] != 'grpc' and isinstance(connector_conf, dict):
                        connector_conf["name"] = connector['name']
                    self.connectors_configs[connector['type']].append({"name": connector['name'],
                                                                       "config": {connector[
                                                                                      'configuration']: connector_conf} if
                                                                       connector[
                                                                           'type'] != 'grpc' else connector_conf,
                                                                       "config_updated": stat(config_file_path),
                                                                       "config_file_path": config_file_path,
                                                                       "grpc_key": connector_persistent_key})
                except Exception as e:
                    log.exception("Error on loading connector: %r", e)
            if connectors_persistent_keys:
                self.__save_persistent_keys(connectors_persistent_keys)
        else:
            log.error("Connectors - not found! Check your configuration!")
            self.__init_remote_configuration(force=True)
            log.info("Remote configuration is enabled forcibly!")

    def _connect_with_connectors(self):
        for connector_type in self.connectors_configs:
            for connector_config in self.connectors_configs[connector_type]:
                if self._implemented_connectors.get(connector_type.lower()) is not None:
                    if connector_type.lower() != 'grpc' and 'Grpc' not in self._implemented_connectors[connector_type.lower()].__name__:
                        for config in connector_config["config"]:
                            connector = None
                            try:
                                if connector_config["config"][config] is not None:
                                    connector = self._implemented_connectors[connector_type](self,
                                                                                             connector_config["config"][
                                                                                                 config],
                                                                                             connector_type)
                                    connector.setName(connector_config["name"])
                                    self.available_connectors[connector.get_name()] = connector
                                    connector.open()
                                else:
                                    log.info("Config not found for %s", connector_type)
                            except Exception as e:
                                log.exception(e)
                                if connector is not None:
                                    connector.close()
                    else:
                        self.__grpc_connectors.update({connector_config['grpc_key']: connector_config})
                        if connector_type.lower() != 'grpc':
                            connector_dir_abs = "/".join(self._config_dir.split("/")[:-2])
                            connector_file_name = f'{connector_type}_connector.py'
                            connector_abs_path = f'{connector_dir_abs}/grpc_connectors/{connector_type}/{connector_file_name}'
                            connector_config_json = simplejson.dumps({
                                **connector_config,
                                'gateway': {
                                    'host': 'localhost',
                                    'port': self.__config['grpc']['serverPort']
                                }
                            })

                            thread = Thread(target=self._run_connector, args=(connector_abs_path, connector_config_json,),
                                            daemon=True, name='Separate DRPC Connector')
                            thread.start()

    def _run_connector(self, connector_abs_path, connector_config_json):
        subprocess.run(['python3', connector_abs_path, connector_config_json, self._config_dir],
                       check=True,
                       universal_newlines=True)

    def check_connector_configuration_updates(self):
        configuration_changed = False
        for connector_type in self.connectors_configs:
            for connector_config in self.connectors_configs[connector_type]:
                if stat(connector_config["config_file_path"]) != connector_config["config_updated"]:
                    configuration_changed = True
                    break
            if configuration_changed:
                break
        if configuration_changed:
            self.__close_connectors()
            self._load_connectors()
            self._connect_with_connectors()

    def send_to_storage(self, connector_name, data):
        try:
            device_valid = True
            if self.__device_filter:
                device_valid = self.__device_filter.validate_device(connector_name, data)

            if not device_valid:
                log.warning('Device %s forbidden', data['deviceName'])
                return Status.FORBIDDEN_DEVICE

            filtered_data = self.__duplicate_detector.filter_data(connector_name, data)
            if filtered_data:
                self.__converted_data_queue.put((connector_name, filtered_data), True, 100)
                return Status.SUCCESS
            else:
                return Status.NO_NEW_DATA
        except Exception as e:
            log.exception("Cannot put converted data!", e)
            return Status.FAILURE

    def __send_to_storage(self):
        while not self.stopped:
            try:
                if not self.__converted_data_queue.empty():
                    connector_name, event = self.__converted_data_queue.get(True, 100)
                    data_array = event if isinstance(event, list) else [event]
                    for data in data_array:
                        if not connector_name == self.name:
                            if 'telemetry' not in data:
                                data['telemetry'] = []
                            if 'attributes' not in data:
                                data['attributes'] = []
                            if not TBUtility.validate_converted_data(data):
                                log.error("Data from %s connector is invalid.", connector_name)
                                continue
                            if data.get('deviceType') is None:
                                device_name = data['deviceName']
                                if self.__connected_devices.get(device_name) is not None:
                                    data["deviceType"] = self.__connected_devices[device_name]['device_type']
                                elif self.__saved_devices.get(device_name) is not None:
                                    data["deviceType"] = self.__saved_devices[device_name]['device_type']
                                else:
                                    data["deviceType"] = "default"
                            if data["deviceName"] not in self.get_devices() and self.tb_client.is_connected():
                                self.add_device(data["deviceName"],
                                                {"connector": self.available_connectors[connector_name]},
                                                device_type=data["deviceType"])
                            if not self.__connector_incoming_messages.get(connector_name):
                                self.__connector_incoming_messages[connector_name] = 0
                            else:
                                self.__connector_incoming_messages[connector_name] += 1
                        else:
                            data["deviceName"] = "currentThingsBoardGateway"
                            data['deviceType'] = "gateway"

                        if self.__check_devices_idle:
                            self.__connected_devices[data['deviceName']]['last_receiving_data'] = time()

                        data = self.__convert_telemetry_to_ts(data)

                        max_data_size = self.__config["thingsboard"].get("maxPayloadSizeBytes", 400)
                        if self.__get_data_size(data) >= max_data_size:
                            # Data is too large, so we will attempt to send in pieces
                            adopted_data = {"deviceName": data['deviceName'],
                                            "deviceType": data['deviceType'],
                                            "attributes": {},
                                            "telemetry": []}
                            empty_adopted_data_size = self.__get_data_size(adopted_data)
                            adopted_data_size = empty_adopted_data_size

                            # First, loop through the attributes
                            for attribute in data['attributes']:
                                adopted_data['attributes'].update(attribute)
                                adopted_data_size += self.__get_data_size(attribute)
                                if adopted_data_size >= max_data_size:
                                    # We have surpassed the max_data_size, so send what we have and clear attributes
                                    self.__send_data_pack_to_storage(adopted_data, connector_name)
                                    adopted_data['attributes'] = {}
                                    adopted_data_size = empty_adopted_data_size

                            # Now, loop through telemetry. Possibly have some unsent attributes that have been adopted.
                            telemetry = data['telemetry'] if isinstance(data['telemetry'], list) else [data['telemetry']]
                            ts_to_index = {}
                            for ts_kv_list in telemetry:
                                ts = ts_kv_list['ts']
                                for kv in ts_kv_list['values']:
                                    if ts in ts_to_index:
                                        kv_data = {kv: ts_kv_list['values'][kv]}
                                        adopted_data['telemetry'][ts_to_index[ts]]['values'].update(kv_data)
                                    else:
                                        kv_data = {'ts': ts, 'values': {kv: ts_kv_list['values'][kv]}}
                                        adopted_data['telemetry'].append(kv_data)
                                        ts_to_index[ts] = len(adopted_data['telemetry']) - 1

                                    adopted_data_size += self.__get_data_size(kv_data)
                                    if adopted_data_size >= max_data_size:
                                        # we have surpassed the max_data_size, so send what we have and clear attributes and telemetry
                                        self.__send_data_pack_to_storage(adopted_data, connector_name)
                                        adopted_data['telemetry'] = []
                                        adopted_data['attributes'] = {}
                                        adopted_data_size = empty_adopted_data_size
                                        ts_to_index = {}

                            # It is possible that we get here and have some telemetry or attributes not yet sent, so check for that.
                            if len(adopted_data['telemetry']) > 0 or len(adopted_data['attributes']) > 0:
                                self.__send_data_pack_to_storage(adopted_data, connector_name)
                                # technically unnecessary to clear here, but leaving for consistency.
                                adopted_data['telemetry'] = []
                                adopted_data['attributes'] = {}
                        else:
                            self.__send_data_pack_to_storage(data, connector_name)

                else:
                    sleep(1)
            except Exception as e:
                log.error(e)

    @staticmethod
    def __get_data_size(data: dict):
        return getsizeof(str(data))

    @staticmethod
    def __convert_telemetry_to_ts(data):
        telemetry = {}
        telemetry_with_ts = []
        for item in data["telemetry"]:
            if item.get("ts") is None:
                telemetry = {**telemetry, **item}
            else:
                telemetry_with_ts.append({"ts": item["ts"], "values": {**item["values"]}})
        if telemetry_with_ts:
            data["telemetry"] = telemetry_with_ts
        elif len(data['telemetry']) > 0:
            data["telemetry"] = {"ts": int(time() * 1000), "values": telemetry}
        return data

    def __send_data_pack_to_storage(self, data, connector_name):
        json_data = dumps(data)
        save_result = self._event_storage.put(json_data)
        if not save_result:
            log.error('Data from the device "%s" cannot be saved, connector name is %s.',
                      data["deviceName"],
                      connector_name)

    def check_size(self, devices_data_in_event_pack):
        if self.__get_data_size(devices_data_in_event_pack) >= self.__config["thingsboard"].get("maxPayloadSizeBytes",
                                                                                                400):
            self.__send_data(devices_data_in_event_pack)
            for device in devices_data_in_event_pack:
                devices_data_in_event_pack[device]["telemetry"] = []
                devices_data_in_event_pack[device]["attributes"] = {}

    def __read_data_from_storage(self):
        devices_data_in_event_pack = {}
        log.debug("Send data Thread has been started successfully.")

        while not self.stopped:
            try:
                if self.tb_client.is_connected():
                    size = self.__get_data_size(devices_data_in_event_pack) - 2
                    events = []

                    if self.__remote_configurator is None or not self.__remote_configurator.in_process:
                        events = self._event_storage.get_event_pack()

                    if events:
                        for event in events:
                            self.counter += 1
                            try:
                                current_event = loads(event)
                            except Exception as e:
                                log.exception(e)
                                continue

                            if not devices_data_in_event_pack.get(current_event["deviceName"]):
                                devices_data_in_event_pack[current_event["deviceName"]] = {"telemetry": [],
                                                                                           "attributes": {}}
                            if current_event.get("telemetry"):
                                if isinstance(current_event["telemetry"], list):
                                    for item in current_event["telemetry"]:
                                        self.check_size(devices_data_in_event_pack)
                                        devices_data_in_event_pack[current_event["deviceName"]]["telemetry"].append(
                                            item)
                                else:
                                    self.check_size(devices_data_in_event_pack)
                                    devices_data_in_event_pack[current_event["deviceName"]]["telemetry"].append(
                                        current_event["telemetry"])
                            if current_event.get("attributes"):
                                if isinstance(current_event["attributes"], list):
                                    for item in current_event["attributes"]:
                                        self.check_size(devices_data_in_event_pack)
                                        devices_data_in_event_pack[current_event["deviceName"]]["attributes"].update(
                                            item.items())
                                else:
                                    self.check_size(devices_data_in_event_pack)
                                    devices_data_in_event_pack[current_event["deviceName"]]["attributes"].update(
                                        current_event["attributes"].items())
                        if devices_data_in_event_pack:
                            if not self.tb_client.is_connected():
                                continue
                            while self.__rpc_reply_sent:
                                sleep(.2)
                            self.__send_data(devices_data_in_event_pack)
                            sleep(self.__min_pack_send_delay_ms)

                        if self.tb_client.is_connected() and (
                                self.__remote_configurator is None or not self.__remote_configurator.in_process):
                            success = True
                            while not self._published_events.empty():
                                if (self.__remote_configurator is not None and self.__remote_configurator.in_process) or \
                                        not self.tb_client.is_connected() or \
                                        self._published_events.empty() or \
                                        self.__rpc_reply_sent:
                                    success = False
                                    break

                                events = [self._published_events.get(False, 10) for _ in
                                          range(min(self.__min_pack_size_to_send, self._published_events.qsize()))]
                                for event in events:
                                    try:
                                        if self.tb_client.is_connected() and (
                                                self.__remote_configurator is None or not self.__remote_configurator.in_process):
                                            if self.tb_client.client.quality_of_service == 1:
                                                success = event.get() == event.TB_ERR_SUCCESS
                                            else:
                                                success = True
                                        else:
                                            break
                                    except Exception as e:
                                        log.exception(e)
                                        success = False
                            if success and self.tb_client.is_connected():
                                self._event_storage.event_pack_processing_done()
                                del devices_data_in_event_pack
                                devices_data_in_event_pack = {}
                        else:
                            continue
                    else:
                        sleep(self.__min_pack_send_delay_ms)
                else:
                    sleep(self.__min_pack_send_delay_ms)
            except Exception as e:
                log.exception(e)
                sleep(1)

    @StatisticsService.CollectAllSentTBBytesStatistics(start_stat_type='allBytesSentToTB')
    def __send_data(self, devices_data_in_event_pack):
        try:
            for device in devices_data_in_event_pack:
                final_device_name = device if self.__renamed_devices.get(device) is None else self.__renamed_devices[
                    device]

                if devices_data_in_event_pack[device].get("attributes"):
                    if device == self.name or device == "currentThingsBoardGateway":
                        self._published_events.put(
                            self.tb_client.client.send_attributes(devices_data_in_event_pack[device]["attributes"]))
                    else:
                        self._published_events.put(self.tb_client.client.gw_send_attributes(final_device_name,
                                                                                            devices_data_in_event_pack[
                                                                                                device]["attributes"]))
                if devices_data_in_event_pack[device].get("telemetry"):
                    if device == self.name or device == "currentThingsBoardGateway":
                        self._published_events.put(
                            self.tb_client.client.send_telemetry(devices_data_in_event_pack[device]["telemetry"]))
                    else:
                        self._published_events.put(self.tb_client.client.gw_send_telemetry(final_device_name,
                                                                                           devices_data_in_event_pack[
                                                                                               device]["telemetry"]))
                devices_data_in_event_pack[device] = {"telemetry": [], "attributes": {}}
        except Exception as e:
            log.exception(e)

    def _rpc_request_handler(self, request_id, content):
        try:
            device = content.get("device")
            if device is not None:
                connector_name = self.get_devices()[device].get("connector")
                if connector_name is not None:
                    connector_name.server_side_rpc_handler(content)
                else:
                    log.error("Received RPC request but connector for the device %s not found. Request data: \n %s",
                              content["device"],
                              dumps(content))
            else:
                try:
                    method_split = content["method"].split('_')
                    module = None
                    if len(method_split) > 0:
                        module = method_split[0]
                    if module is not None:
                        result = None
                        if self.connectors_configs.get(module):
                            log.debug("Connector \"%s\" for RPC request \"%s\" found", module, content["method"])
                            for connector_name in self.available_connectors:
                                if self.available_connectors[connector_name]._connector_type == module:
                                    log.debug("Sending command RPC %s to connector %s", content["method"],
                                              connector_name)
                                    result = self.available_connectors[connector_name].server_side_rpc_handler(content)
                        elif module == 'gateway' or module in self.__remote_shell.shell_commands:
                            result = self.__rpc_gateway_processing(request_id, content)
                        else:
                            log.error("Connector \"%s\" not found", module)
                            result = {"error": "%s - connector not found in available connectors." % module,
                                      "code": 404}
                        if result is None:
                            self.send_rpc_reply(None, request_id, success_sent=False)
                        elif "qos" in result:
                            self.send_rpc_reply(None, request_id,
                                                dumps({k: v for k, v in result.items() if k != "qos"}),
                                                quality_of_service=result["qos"])
                        else:
                            self.send_rpc_reply(None, request_id, dumps(result))
                except Exception as e:
                    self.send_rpc_reply(None, request_id, "{\"error\":\"%s\", \"code\": 500}" % str(e))
                    log.exception(e)
        except Exception as e:
            log.exception(e)

    def __rpc_gateway_processing(self, request_id, content):
        log.info("Received RPC request to the gateway, id: %s, method: %s", str(request_id), content["method"])
        arguments = content.get('params', {})
        method_to_call = content["method"].replace("gateway_", "")
        result = None
        if self.__remote_shell is not None:
            method_function = self.__remote_shell.shell_commands.get(method_to_call,
                                                                     self.__gateway_rpc_methods.get(method_to_call))
        else:
            log.info("Remote shell is disabled.")
            method_function = self.__gateway_rpc_methods.get(method_to_call)
        if method_function is None and method_to_call in self.__rpc_scheduled_methods_functions:
            seconds_to_restart = arguments * 1000 if arguments and arguments != '{}' else 0
            self.__scheduled_rpc_calls.append(
                [time() * 1000 + seconds_to_restart, self.__rpc_scheduled_methods_functions[method_to_call]])
            log.info("Gateway %s scheduled in %i seconds", method_to_call, seconds_to_restart / 1000)
            result = {"success": True}
        elif method_function is None:
            log.error("RPC method %s - Not found", content["method"])
            return {"error": "Method not found", "code": 404}
        elif isinstance(arguments, list):
            result = method_function(*arguments)
        elif arguments:
            result = method_function(arguments)
        else:
            result = method_function()
        return result

    @staticmethod
    def __rpc_ping(*args):
        return {"code": 200, "resp": "pong"}

    def __rpc_devices(self, *args):
        data_to_send = {}
        for device in self.__connected_devices:
            if self.__connected_devices[device]["connector"] is not None:
                data_to_send[device] = self.__connected_devices[device]["connector"].get_name()
        return {"code": 200, "resp": data_to_send}

    def __rpc_update(self, *args):
        try:
            result = {"resp": self.__updater.update(),
                      "code": 200,
                      }
        except Exception as e:
            result = {"error": str(e),
                      "code": 500
                      }
        return result

    def __rpc_version(self, *args):
        try:
            result = {"resp": self.__updater.get_version(),
                      "code": 200,
                      }
        except Exception as e:
            result = {"error": str(e),
                      "code": 500
                      }
        return result

    def is_rpc_in_progress(self, topic):
        return topic in self.__rpc_requests_in_progress

    def rpc_with_reply_processing(self, topic, content):
        req_id = self.__rpc_requests_in_progress[topic][0]["data"]["id"]
        device = self.__rpc_requests_in_progress[topic][0]["device"]
        log.info("Outgoing RPC. Device: %s, ID: %d", device, req_id)
        self.send_rpc_reply(device, req_id, content)

    @StatisticsService.CollectRPCReplyStatistics(start_stat_type='allBytesSentToTB')
    def send_rpc_reply(self, device=None, req_id=None, content=None, success_sent=None, wait_for_publish=None,
                       quality_of_service=0):
        self.__rpc_processing_queue.put((device, req_id, content, success_sent, wait_for_publish, quality_of_service))

    def __send_rpc_reply_processing(self):
        while not self.stopped:
            if not self.__rpc_processing_queue.empty():
                args = self.__rpc_processing_queue.get()
                self.__send_rpc_reply(*args)
            else:
                sleep(1)

    def __send_rpc_reply(self, device=None, req_id=None, content=None, success_sent=None, wait_for_publish=None,
                         quality_of_service=0):
        try:
            self.__rpc_reply_sent = True
            rpc_response = {"success": False}
            if success_sent is not None:
                if success_sent:
                    rpc_response["success"] = True
            if device is not None and success_sent is not None:
                self.tb_client.client.gw_send_rpc_reply(device, req_id, dumps(rpc_response),
                                                        quality_of_service=quality_of_service)
            elif device is not None and req_id is not None and content is not None:
                self.tb_client.client.gw_send_rpc_reply(device, req_id, content, quality_of_service=quality_of_service)
            elif device is None and success_sent is not None:
                self.tb_client.client.send_rpc_reply(req_id, dumps(rpc_response), quality_of_service=quality_of_service,
                                                     wait_for_publish=wait_for_publish)
            elif device is None and content is not None:
                self.tb_client.client.send_rpc_reply(req_id, content, quality_of_service=quality_of_service,
                                                     wait_for_publish=wait_for_publish)
            self.__rpc_reply_sent = False
        except Exception as e:
            log.exception(e)

    def register_rpc_request_timeout(self, content, timeout, topic, cancel_method):
        # Put request in outgoing RPC queue. It will be eventually dispatched.
        self.__rpc_register_queue.put({"topic": topic, "data": (content, timeout, cancel_method)}, False)

    def cancel_rpc_request(self, rpc_request):
        content = self.__rpc_requests_in_progress[rpc_request][0]
        self.send_rpc_reply(device=content["device"], req_id=content["data"]["id"], success_sent=False)

    def _attribute_update_callback(self, content, *args):
        log.debug("Attribute request received with content: \"%s\"", content)
        log.debug(args)
        if content.get('device') is not None:
            try:
                self.__connected_devices[content["device"]]["connector"].on_attributes_update(content)
            except Exception as e:
                log.exception(e)
        else:
            self._attributes_parse(content)

    def __form_statistics(self):
        summary_messages = {"eventsProduced": 0, "eventsSent": 0}
        telemetry = {}
        for connector in self.available_connectors:
            connector_camel_case = connector.lower().replace(' ', '')
            telemetry[(connector_camel_case + ' EventsProduced').replace(' ', '')] = \
                self.available_connectors[connector].statistics['MessagesReceived']
            self.available_connectors[connector].statistics['MessagesReceived'] = 0
            telemetry[(connector_camel_case + ' EventsSent').replace(' ', '')] = \
                self.available_connectors[connector].statistics['MessagesSent']
            self.available_connectors[connector].statistics['MessagesSent'] = 0
            summary_messages['eventsProduced'] += telemetry[
                str(connector_camel_case + ' EventsProduced').replace(' ', '')]
            summary_messages['eventsSent'] += telemetry[
                str(connector_camel_case + ' EventsSent').replace(' ', '')]
            summary_messages.update(**telemetry)
        return summary_messages

    def add_device_async(self, data):
        if data['deviceName'] not in self.__saved_devices:
            self.__async_device_actions_queue.put((DeviceActions.CONNECT, data))
            return Status.SUCCESS
        else:
            return Status.FAILURE

    def add_device(self, device_name, content, device_type=None):
        if device_name not in self.__saved_devices:
            device_type = device_type if device_type is not None else 'default'
            self.__connected_devices[device_name] = {**content, "device_type": device_type}
            self.__saved_devices[device_name] = {**content, "device_type": device_type}
            self.__save_persistent_devices()
            self.tb_client.client.gw_connect_device(device_name, device_type)

    def update_device(self, device_name, event, content):
        if event == 'connector' and self.__connected_devices[device_name].get(event) != content:
            self.__save_persistent_devices()
        self.__connected_devices[device_name][event] = content

    def del_device_async(self, data):
        if data['deviceName'] in self.__saved_devices:
            self.__async_device_actions_queue.put((DeviceActions.DISCONNECT, data))
            return Status.SUCCESS
        else:
            return Status.FAILURE

    def del_device(self, device_name):
        self.tb_client.client.gw_disconnect_device(device_name)
        self.__connected_devices.pop(device_name)
        self.__saved_devices.pop(device_name)
        self.__save_persistent_devices()

    def get_devices(self, connector_name: str = None):
        return self.__connected_devices if connector_name is None else {
            device_name: self.__connected_devices[device_name]["device_type"] for device_name in
            self.__connected_devices.keys() if self.__connected_devices[device_name].get("connector") is not None and
            self.__connected_devices[device_name]["connector"].get_name() == connector_name}

    def __process_async_device_actions(self):
        while not self.stopped:
            if not self.__async_device_actions_queue.empty():
                action, data = self.__async_device_actions_queue.get()
                if action == DeviceActions.CONNECT:
                    self.add_device(data['deviceName'], {CONNECTOR_PARAMETER: self.available_connectors[data['name']]},
                                    data.get('deviceType'))
                elif action == DeviceActions.DISCONNECT:
                    self.del_device(data['deviceName'])
            else:
                sleep(.2)

    def __load_persistent_connector_keys(self):
        persistent_keys = {}
        if PERSISTENT_GRPC_CONNECTORS_KEY_FILENAME in listdir(self._config_dir) and \
                path.getsize(self._config_dir + PERSISTENT_GRPC_CONNECTORS_KEY_FILENAME) > 0:
            try:
                persistent_keys = load_file(self._config_dir + PERSISTENT_GRPC_CONNECTORS_KEY_FILENAME)
            except Exception as e:
                log.exception(e)
            log.debug("Loaded keys: %s", persistent_keys)
        else:
            log.debug("Persistent keys file not found")
        return persistent_keys

    def __save_persistent_keys(self, persistent_keys):
        try:
            with open(self._config_dir + PERSISTENT_GRPC_CONNECTORS_KEY_FILENAME, 'w') as persistent_keys_file:
                persistent_keys_file.write(dumps(persistent_keys, indent=2, sort_keys=True))
        except Exception as e:
            log.exception(e)

    def __load_persistent_devices(self):
        devices = None
        if CONNECTED_DEVICES_FILENAME in listdir(self._config_dir) and \
                path.getsize(self._config_dir + CONNECTED_DEVICES_FILENAME) > 0:
            try:
                devices = load_file(self._config_dir + CONNECTED_DEVICES_FILENAME)
            except Exception as e:
                log.exception(e)
        else:
            open(self._config_dir + CONNECTED_DEVICES_FILENAME, 'w').close()

        if devices is not None:
            log.debug("Loaded devices:\n %s", devices)
            for device_name in devices:
                try:
                    if not isinstance(devices[device_name], list):
                        open(self._config_dir + CONNECTED_DEVICES_FILENAME, 'w').close()
                        log.debug("Old connected_devices file, new file will be created")
                        return
                    if self.available_connectors.get(devices[device_name][0]):
                        device_data_to_save = {
                            "connector": self.available_connectors[devices[device_name][0]],
                            "device_type": devices[device_name][1]}
                        if len(devices[device_name]) > 2 and device_name not in self.__renamed_devices:
                            new_device_name = devices[device_name][2]
                            self.__renamed_devices[device_name] = new_device_name
                        self.__connected_devices[device_name] = device_data_to_save
                        self.__saved_devices[device_name] = device_data_to_save
                except Exception as e:
                    log.exception(e)
                    continue
        else:
            log.debug("No device found in connected device file.")
            self.__connected_devices = {} if self.__connected_devices is None else self.__connected_devices

    def __save_persistent_devices(self):
        with self.__lock:
            data_to_save = {}
            for device in self.__connected_devices:
                if self.__connected_devices[device]["connector"] is not None:
                    data_to_save[device] = [self.__connected_devices[device]["connector"].get_name(),
                                            self.__connected_devices[device]["device_type"]]

                    if device in self.__renamed_devices:
                        data_to_save[device].append(self.__renamed_devices.get(device))

            with open(self._config_dir + CONNECTED_DEVICES_FILENAME, 'w') as config_file:
                try:
                    config_file.write(dumps(data_to_save, indent=2, sort_keys=True))
                except Exception as e:
                    log.exception(e)

            log.debug("Saved connected devices.")

    def __check_devices_idle_time(self):
        check_devices_idle_every_sec = self.__devices_idle_checker.get('inactivityCheckPeriodSeconds', 1)
        disconnect_device_after_idle = self.__devices_idle_checker.get('inactivityTimeoutSeconds', 50)

        while not self.stopped:
            for_deleting = []
            for (device_name, device) in self.__connected_devices.items():
                ts = time()

                if not device.get('last_receiving_data'):
                    device['last_receiving_data'] = ts

                last_receiving_data = device['last_receiving_data']

                if ts - last_receiving_data >= disconnect_device_after_idle:
                    for_deleting.append(device_name)

            for device_name in for_deleting:
                self.del_device(device_name)

                log.debug('Delete device %s for the reason of idle time > %s.',
                          device_name,
                          disconnect_device_after_idle)

            sleep(check_devices_idle_every_sec)

    # GETTERS --------------------
    def ping(self):
        return self.name

    # ----------------------------
    # Storage --------------------
    def get_storage_name(self):
        return self._event_storage.__class__.__name__

    def get_storage_events_count(self):
        return self._event_storage.len()

    # Connectors -----------------
    def get_available_connectors(self):
        return {num + 1: name for (num, name) in enumerate(self.available_connectors)}

    def get_connector_status(self, name):
        try:
            connector = self.available_connectors[name]
            return {'connected': connector.is_connected()}
        except KeyError:
            return f'Connector {name} not found!'

    def get_connector_config(self, name):
        try:
            connector = self.available_connectors[name]
            return connector.get_config()
        except KeyError:
            return f'Connector {name} not found!'

    # Gateway ----------------------
    def get_status(self):
        return {'connected': self.tb_client.is_connected()}


if __name__ == '__main__':
    TBGatewayService(
        path.dirname(path.dirname(path.abspath(__file__))) + '/config/tb_gateway.yaml'.replace('/', path.sep))<|MERGE_RESOLUTION|>--- conflicted
+++ resolved
@@ -77,11 +77,8 @@
     "socket": "SocketConnector",
     "xmpp": "XMPPConnector",
     "ocpp": "OcppConnector",
-<<<<<<< HEAD
     "isotp": "IsotpConnector",
-=======
     "j1939": "J1939Connector",
->>>>>>> a0525b0b
 }
 
 DEFAULT_STATISTIC = {
