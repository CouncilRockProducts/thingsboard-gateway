--- conflicted
+++ resolved
@@ -237,7 +237,7 @@
 
     def get_type(self):
         return self._connector_type
-    
+
     def get_ttl_for_duplicates(self, device_name):
         return self.__send_data_only_on_change_ttl
 
@@ -384,15 +384,9 @@
                         if module:
                             self.__log.debug('Converter %s for topic %s - found!', converter_class_name,
                                              mapping["topicFilter"])
-<<<<<<< HEAD
                             converter = module(mapping, self.__log)
-                            if need_cache:
-                                self.__cached_custom_converters[converter_class_name] = converter
-=======
-                            converter = module(mapping)
                             if sharing_id:
                                 self.__shared_custom_converters[sharing_id] = converter
->>>>>>> a33115ae
                         else:
                             self.__log.error("Cannot find converter for %s topic", mapping["topicFilter"])
                             continue
@@ -893,14 +887,9 @@
             converter_obj = converter_class_obj
             if converter_class_name == converter_name:
                 converter_obj.config = config
-<<<<<<< HEAD
+                self._send_current_converter_config(self.name + ':' + converter_name, config)
                 self.__log.info('Updated converter configuration for: %s with configuration %s',
-                                converter_name, converter_obj.config)
-=======
-                self._send_current_converter_config(self.name + ':' + converter_name, config)
-                log.info('Updated converter configuration for: %s with configuration %s',
                          converter_name, converter_obj.config)
->>>>>>> a33115ae
 
                 for device_config in self.config['mapping']:
                     try:
