#     Copyright 2024. ThingsBoard
#
#     Licensed under the Apache License, Version 2.0 (the "License");
#     you may not use this file except in compliance with the License.
#     You may obtain a copy of the License at
#
#         http://www.apache.org/licenses/LICENSE-2.0
#
#     Unless required by applicable law or agreed to in writing, software
#     distributed under the License is distributed on an "AS IS" BASIS,
#     WITHOUT WARRANTIES OR CONDITIONS OF ANY KIND, either express or implied.
#     See the License for the specific language governing permissions and
#     limitations under the License.
from copy import deepcopy
from threading import Thread, Lock
from time import sleep
from time import monotonic as time
from queue import Queue
from random import choice
from string import ascii_lowercase
from packaging import version

from thingsboard_gateway.tb_utility.tb_utility import TBUtility
from thingsboard_gateway.tb_utility.tb_logger import init_logger

# Try import Pymodbus library or install it and import
installation_required = False
required_version = '3.0.0'
force_install = False

try:
    from pymodbus import __version__ as pymodbus_version

    if version.parse(pymodbus_version) < version.parse(required_version):
        installation_required = True

    if version.parse(
            pymodbus_version) > version.parse(required_version):
        installation_required = True
        force_install = True

except ImportError:
    installation_required = True

if installation_required:
    print("Modbus library not found - installing...")
    TBUtility.install_package("pymodbus", required_version, force_install=force_install)
    TBUtility.install_package('pyserial')
    TBUtility.install_package('pyserial-asyncio')

try:
    from twisted.internet import reactor
except ImportError:
    TBUtility.install_package('twisted')
    from twisted.internet import reactor

from pymodbus.bit_write_message import WriteSingleCoilResponse, WriteMultipleCoilsResponse
from pymodbus.register_write_message import WriteMultipleRegistersResponse, WriteSingleRegisterResponse
from pymodbus.register_read_message import ReadRegistersResponseBase
from pymodbus.bit_read_message import ReadBitsResponseBase
from pymodbus.client import ModbusTcpClient, ModbusTlsClient, ModbusUdpClient, ModbusSerialClient
from pymodbus.framer.rtu_framer import ModbusRtuFramer
from pymodbus.framer.socket_framer import ModbusSocketFramer
from pymodbus.framer.ascii_framer import ModbusAsciiFramer
from pymodbus.exceptions import ConnectionException, ModbusIOException
from pymodbus.server import StartTcpServer, StartTlsServer, StartUdpServer, StartSerialServer, ServerStop
from pymodbus.device import ModbusDeviceIdentification
from pymodbus.version import version
from pymodbus.datastore import ModbusSlaveContext, ModbusServerContext
from pymodbus.datastore import ModbusSparseDataBlock
<<<<<<< HEAD
from serial.rs485 import RS485Settings
=======
from pymodbus.pdu import ExceptionResponse
>>>>>>> b684e46c

from thingsboard_gateway.connectors.connector import Connector
from thingsboard_gateway.connectors.modbus.constants import *
from thingsboard_gateway.connectors.modbus.slave import Slave
from thingsboard_gateway.connectors.modbus.backward_compability_adapter import BackwardCompatibilityAdapter
from thingsboard_gateway.connectors.modbus.bytes_modbus_downlink_converter import BytesModbusDownlinkConverter

CONVERTED_DATA_SECTIONS = [ATTRIBUTES_PARAMETER, TELEMETRY_PARAMETER]
FRAMER_TYPE = {
    'rtu': ModbusRtuFramer,
    'socket': ModbusSocketFramer,
    'ascii': ModbusAsciiFramer
}
SLAVE_TYPE = {
    'tcp': StartTcpServer,
    'tls': StartTlsServer,
    'udp': StartUdpServer,
    'serial': StartSerialServer
}
FUNCTION_TYPE = {
    'coils_initializer': 'co',
    'holding_registers': 'hr',
    'input_registers': 'ir',
    'discrete_inputs': 'di'
}
FUNCTION_CODE_WRITE = {
    'holding_registers': (6, 16),
    'coils_initializer': (5, 15)
}
FUNCTION_CODE_READ = {
    'holding_registers': 3,
    'coils_initializer': 1,
    'input_registers': 4,
    'discrete_inputs': 2
}


class ModbusConnector(Connector, Thread):
    process_requests = Queue(-1)

    def __init__(self, gateway, config, connector_type):
        self.statistics = {STATISTIC_MESSAGE_RECEIVED_PARAMETER: 0,
                           STATISTIC_MESSAGE_SENT_PARAMETER: 0}
        super().__init__()
        self.__cached_connections = {}
        self.__gateway = gateway
        self._connector_type = connector_type
        self.__log = init_logger(self.__gateway, config.get('name', self.name),
                                 config.get('logLevel', 'INFO'),
                                 enable_remote_logging=config.get('enableRemoteLogging', False))
        self.__backward_compatibility_adapter = BackwardCompatibilityAdapter(config, gateway.get_config_path(),
                                                                             logger=self.__log)
        self.__config = self.__backward_compatibility_adapter.convert()
        self.__id = self.__config.get('id')
        self.name = self.__config.get("name", 'Modbus Connector ' + ''.join(choice(ascii_lowercase) for _ in range(5)))

        self.__connected = False
        self.__stopped = False
        self.__stopping = False
        self.daemon = True

        self.lock = Lock()

        self._convert_msg_queue = Queue()
        self._save_msg_queue = Queue()

        self.__msg_queue = Queue()
        self.__workers_thread_pool = []
        self.__max_msg_number_for_worker = config.get('maxMessageNumberPerWorker', 10)
        self.__max_number_of_workers = config.get('maxNumberOfWorkers', 100)

        self.__slaves = []
        self.__slave_thread = None

        if self.__config.get('slave') and self.__config.get('slave', {}).get('sendDataToThingsBoard', False):
            self.__slave_thread = Thread(target=self.__configure_and_run_slave, args=(self.__config['slave'],),
                                         daemon=True, name='Gateway modbus slave')
            self.__slave_thread.start()

            if config['slave'].get('sendDataToThingsBoard', False):
                self.__modify_main_config()
        self.__load_slaves()

    def is_connected(self):
        return self.__connected

    def is_stopped(self):
        return self.__stopped

    def open(self):
        stopping_started = time()
        while self.__stopping:
            sleep(.1)
            if (time() - stopping_started) > TIMEOUT:
                self.__log.error("Stopping timeout exceeded!")
                break
        self.__stopped = False
        self.__log.debug("Starting %s...", self.get_name())
        self.start()

    def get_type(self):
        return self._connector_type

    def run(self):
        self.__connected = True

        thread = Thread(target=self.__process_slaves, daemon=True, name="Modbus connector master processor thread")
        thread.start()

        self.__log.debug("%s connector with name %s started.", self.connector_type, self.get_name())
        while not self.__stopped:
            self.__thread_manager()

            sleep(2)

    def __configure_and_run_slave(self, config):
        identity = None
        if config.get('identity'):
            identity = ModbusDeviceIdentification()
            identity.VendorName = config['identity'].get('vendorName', '')
            identity.ProductCode = config['identity'].get('productCode', '')
            identity.VendorUrl = config['identity'].get('vendorUrl', '')
            identity.ProductName = config['identity'].get('productName', '')
            identity.ModelName = config['identity'].get('ModelName', '')
            identity.MajorMinorRevision = version.short()

        blocks = {}
        if (config.get('values') is None) or (not len(config.get('values'))):
            self.__log.error("No values to read from device %s", config.get('deviceName', 'Modbus Slave'))
            return
        for (key, value) in config.get('values').items():
            values = {}
            converter = BytesModbusDownlinkConverter({}, self.__log)
            for item in value:
                for section in ('attributes', 'timeseries', 'attributeUpdates', 'rpc'):
                    for val in item.get(section, []):
                        function_code = FUNCTION_CODE_WRITE[key][0] if val['objectsCount'] <= 1 else \
                            FUNCTION_CODE_WRITE[key][1]
                        converted_value = converter.convert(
                            {**val,
                             'device': config.get('deviceName', 'Gateway'), 'functionCode': function_code,
                             'byteOrder': config['byteOrder'], 'wordOrder': config.get('wordOrder', 'LITTLE')},
                            {'data': {'params': val['value']}})
                        if converted_value is not None:
                            values[val['address'] + 1] = converted_value
                        else:
                            self.__log.error("Failed to convert value %s with type %s, skipping...", val['value'], val['type'])
            if len(values):
                blocks[FUNCTION_TYPE[key]] = ModbusSparseDataBlock(values)

        if not len(blocks):
            self.__log.info("%s - will be initialized without values", config.get('deviceName', 'Modbus Slave'))

        context = ModbusServerContext(slaves=ModbusSlaveContext(**blocks), single=True)
        SLAVE_TYPE[config['type']](context=context, identity=identity,
                                   address=(config.get('host'), config.get('port')) if (
                                           config['type'] == 'tcp' or 'udp') else None,
                                   port=config.get('port') if config['type'] == 'serial' else None,
                                   framer=FRAMER_TYPE[config['method']], **config.get('security', {}))

    def __modify_main_config(self):
        config = self.__config['slave']

        values = config.pop('values')
        device = config

        for (register, reg_values) in values.items():
            for value in reg_values:
                for section in ('attributes', 'timeseries', 'attributeUpdates', 'rpc'):
                    if not device.get(section):
                        device[section] = []

                    for item in value.get(section, []):
                        device[section].append({**item, 'functionCode': FUNCTION_CODE_READ[
                            register] if section not in ('attributeUpdates', 'rpc') else item['functionCode']})

        self.__config['master']['slaves'].append(device)

    def __load_slaves(self):
        for device in self.__config.get('master', {'slaves': []}).get('slaves', []):
            self.__slaves.append(Slave(**{**device, 'connector': self, 'gateway': self.__gateway, 'logger': self.__log,
                     'callback': ModbusConnector.callback}))

    @classmethod
    def callback(cls, slave):
        cls.process_requests.put(slave)

    @property
    def connector_type(self):
        return self._connector_type

    def __thread_manager(self):
        if len(self.__workers_thread_pool) == 0:
            worker = ModbusConnector.ConverterWorker("Main", self._convert_msg_queue, self._save_data, self.__log)
            self.__workers_thread_pool.append(worker)
            worker.start()

        number_of_needed_threads = round(self._convert_msg_queue.qsize() / self.__max_msg_number_for_worker, 0)
        threads_count = len(self.__workers_thread_pool)
        if number_of_needed_threads > threads_count < self.__max_number_of_workers:
            thread = ModbusConnector.ConverterWorker(
                "Converter worker " + ''.join(choice(ascii_lowercase) for _ in range(5)), self._convert_msg_queue,
                self._save_data, self.__log)
            self.__workers_thread_pool.append(thread)
            thread.start()
        elif number_of_needed_threads < threads_count and threads_count > 1:
            worker: ModbusConnector.ConverterWorker = self.__workers_thread_pool[-1]
            if not worker.in_progress:
                worker.close()
                self.__workers_thread_pool.remove(worker)

    def __convert_data(self, params):
        device, current_device_config, config, device_responses = params
        converted_data = {}

        try:
            converted_data = device.config[UPLINK_PREFIX + CONVERTER_PARAMETER].convert(
                config=config,
                data=device_responses)
        except Exception as e:
            self.__log.error(e)

        to_send = {DEVICE_NAME_PARAMETER: converted_data[DEVICE_NAME_PARAMETER],
                   DEVICE_TYPE_PARAMETER: converted_data[DEVICE_TYPE_PARAMETER],
                   TELEMETRY_PARAMETER: [],
                   ATTRIBUTES_PARAMETER: []
                   }

        if current_device_config.get('sendDataOnlyOnChange'):
            self.statistics[STATISTIC_MESSAGE_RECEIVED_PARAMETER] += 1

            for converted_data_section in CONVERTED_DATA_SECTIONS:
                for current_section_dict in converted_data[converted_data_section]:
                    for key, value in current_section_dict.items():
                        if device.config[LAST_PREFIX + converted_data_section].get(key) is None or \
                                device.config[LAST_PREFIX + converted_data_section][key] != value:
                            device.config[LAST_PREFIX + converted_data_section][key] = value
                            to_send[converted_data_section].append({key: value})
        elif converted_data and current_device_config.get('sendDataOnlyOnChange') is None or \
                not current_device_config.get('sendDataOnlyOnChange'):
            self.statistics[STATISTIC_MESSAGE_RECEIVED_PARAMETER] += 1

            for converted_data_section in CONVERTED_DATA_SECTIONS:
                device.config[LAST_PREFIX + converted_data_section] = converted_data[
                    converted_data_section]
                to_send[converted_data_section] = converted_data[converted_data_section]

        if to_send.get(ATTRIBUTES_PARAMETER) or to_send.get(TELEMETRY_PARAMETER):
            return to_send

    def _save_data(self, data):
        self.__gateway.send_to_storage(self.get_name(), self.get_id(), data)
        self.statistics[STATISTIC_MESSAGE_SENT_PARAMETER] += 1

    def close(self):
        self.__stopped = True
        self.__stopping = True
        self.__log.debug("Stopping %s...", self.get_name())
        self.__stop_connections_to_masters()

        # Stop all slaves
        for slave in self.__slaves:
            slave.close()

        if self.__slave_thread is not None:
            try:
                ServerStop()
            except AttributeError:
                self.__slave_thread.join()

        # Stop all workers
        for worker in self.__workers_thread_pool:
            worker.close()

        # self.__slave_thread.join()
        self.__log.info('%s has been stopped.', self.get_name())
        self.__log.stop()
        self.__stopping = False

    def get_name(self):
        return self.name

    def get_id(self):
        return self.__id

    def __process_slaves(self):
        while not self.__stopped:
            if not self.__stopped and not ModbusConnector.process_requests.empty():
                device: Slave = ModbusConnector.process_requests.get()
                device_connected = False
                device_disconnected = False

                self.__log.debug("Checking %s", device)
                if device.config.get(TYPE_PARAMETER).lower() == 'serial':
                    self.lock.acquire()

                device_responses = {'timeseries': {}, 'attributes': {}}
                current_device_config = {}
                try:
                    for config_section in device_responses:
                        if device.config.get(config_section) is not None and len(device.config.get(config_section)):
                            current_device_config = device.config

                            if self.__connect_to_current_master(device):
                                if not device_connected and device.config['master'].is_socket_open():
                                    device_connected = True
                                    self.__gateway.add_device(device.device_name, {CONNECTOR_PARAMETER: self},
                                                          device_type=device.config.get(DEVICE_TYPE_PARAMETER))
                                else:
                                    device_disconnected = True
                            else:
                                if not device_disconnected:
                                    device_disconnected = True
                                    self.__gateway.del_device(device.device_name)
                                continue

                            if (not device.config['master'].is_socket_open()
                                    or not len(current_device_config[config_section])):
                                if not device.config['master'].is_socket_open():
                                    error = 'Socket is closed, connection is lost, for device %s with config %s' % (
                                        device.device_name, current_device_config)
                                else:
                                    error = 'Config is invalid or empty for device %s, config %s' % (
                                        device.device_name, current_device_config)
                                self.__log.error(error)
                                self.__log.debug("Device %s is not connected, data will not be processed",
                                                 device.device_name)
                                continue

                            # Reading data from device
                            for interested_data in range(len(current_device_config[config_section])):
                                current_data = deepcopy(current_device_config[config_section][interested_data])
                                current_data[DEVICE_NAME_PARAMETER] = device.device_name
                                input_data = self.__function_to_device(device, current_data)

                                # due to issue #1056
                                if isinstance(input_data, ModbusIOException) or isinstance(input_data, ExceptionResponse):
                                    device.config.pop('master', None)
                                    self.__gateway.del_device(device.device_name)
                                    self.__connect_to_current_master(device)
                                    break

                                device_responses[config_section][current_data[TAG_PARAMETER]] = {
                                    "data_sent": current_data,
                                    "input_data": input_data
                                }

                            self.__log.debug("Checking %s for device %s", config_section, device)
                            self.__log.debug('Device response: ', device_responses)

                    if device_responses.get('timeseries') or device_responses.get('attributes'):
                        self._convert_msg_queue.put((self.__convert_data, (device, current_device_config, {
                            **current_device_config,
                            BYTE_ORDER_PARAMETER: current_device_config.get(BYTE_ORDER_PARAMETER, device.byte_order),
                            WORD_ORDER_PARAMETER: current_device_config.get(WORD_ORDER_PARAMETER, device.word_order)
                        }, device_responses)))

                except ConnectionException:
                    self.__gateway.del_device(device.device_name)
                    sleep(5)
                    self.__log.error("Connection lost! Reconnecting...")
                except Exception as e:
                    self.__gateway.del_device(device.device_name)
                    self.__log.exception(e)

                # Release mutex if "serial" type only
                if device.config.get(TYPE_PARAMETER) == 'serial':
                    self.lock.release()

            sleep(1)

    def __connect_to_current_master(self, device=None):

        connect_attempt_count = 5
        connect_attempt_time_ms = 100
        wait_after_failed_attempts_ms = 300000

        if device.config.get('master') is None:
            device.config['master'], device.config['available_functions'] = self.__get_or_create_connection(device.config)

        if connect_attempt_count < 1:
            connect_attempt_count = 1

        connect_attempt_time_ms = device.config.get('connectAttemptTimeMs', connect_attempt_time_ms)

        if connect_attempt_time_ms < 500:
            connect_attempt_time_ms = 500

        wait_after_failed_attempts_ms = device.config.get('waitAfterFailedAttemptsMs', wait_after_failed_attempts_ms)

        if wait_after_failed_attempts_ms < 1000:
            wait_after_failed_attempts_ms = 1000

        current_time = time() * 1000

        if not device.config['master'].is_socket_open():
            if (device.config['connection_attempt'] >= connect_attempt_count
                    and current_time - device.config['last_connection_attempt_time'] >= wait_after_failed_attempts_ms):
                device.config['connection_attempt'] = 0

            while not device.config['master'].is_socket_open() \
                    and device.config['connection_attempt'] < connect_attempt_count \
                    and current_time - device.config.get('last_connection_attempt_time', 0) >= connect_attempt_time_ms:
                device.config['connection_attempt'] = device.config['connection_attempt'] + 1
                device.config['last_connection_attempt_time'] = current_time
<<<<<<< HEAD
                log.debug("Modbus trying connect to %s", device)
                if device.config['master'].connect():
                    if device.config['type'] == 'serial':
                        if device.config['rs485']:
                            device.config['master'].socket.rs485_mode = RS485Settings()
                        device.config['master'].socket.rtscts = device.config['rtscts']
                        device.config['master'].socket.dsrdtr = device.config['dsrdtr']
                        device.config['master'].socket.xonxoff = device.config['xonxoff']
=======
                self.__log.debug("Modbus trying connect to %s", device)
                device.config['master'].connect()
>>>>>>> b684e46c

                if device.config['connection_attempt'] == connect_attempt_count:
                    self.__log.warn("Maximum attempt count (%i) for device \"%s\" - encountered.",
                                    connect_attempt_count,
                                    device)
                    return False

        if device.config['connection_attempt'] >= 0 and device.config['master'].is_socket_open():
            device.config['connection_attempt'] = 0
            device.config['last_connection_attempt_time'] = current_time
            return True

    @staticmethod
    def __configure_master(config):
        current_config = config
        current_config["rtu"] = FRAMER_TYPE[current_config['method']]

        if current_config.get(TYPE_PARAMETER) == 'tcp' and current_config.get('tls'):
            master = ModbusTlsClient(current_config["host"],
                                     current_config["port"],
                                     current_config["rtu"],
                                     timeout=current_config["timeout"],
                                     retry_on_empty=current_config["retry_on_empty"],
                                     retry_on_invalid=current_config["retry_on_invalid"],
                                     retries=current_config["retries"],
                                     **current_config['tls'])
        elif current_config.get(TYPE_PARAMETER) == 'tcp':
            master = ModbusTcpClient(current_config["host"],
                                     current_config["port"],
                                     current_config["rtu"],
                                     timeout=current_config["timeout"],
                                     retry_on_empty=current_config["retry_on_empty"],
                                     retry_on_invalid=current_config["retry_on_invalid"],
                                     retries=current_config["retries"])
        elif current_config.get(TYPE_PARAMETER) == 'udp':
            master = ModbusUdpClient(current_config["host"],
                                     current_config["port"],
                                     current_config["rtu"],
                                     timeout=current_config["timeout"],
                                     retry_on_empty=current_config["retry_on_empty"],
                                     retry_on_invalid=current_config["retry_on_invalid"],
                                     retries=current_config["retries"])
        elif current_config.get(TYPE_PARAMETER) == 'serial':
            master = ModbusSerialClient(method=current_config["method"],
                                        port=current_config["port"],
                                        timeout=current_config["timeout"],
                                        retry_on_empty=current_config["retry_on_empty"],
                                        retry_on_invalid=current_config["retry_on_invalid"],
                                        retries=current_config["retries"],
                                        baudrate=current_config["baudrate"],
                                        stopbits=current_config["stopbits"],
                                        bytesize=current_config["bytesize"],
                                        parity=current_config["parity"],
                                        strict=current_config["strict"])
        else:
            raise Exception("Invalid Modbus transport type.")

        available_functions = {
            1: master.read_coils,
            2: master.read_discrete_inputs,
            3: master.read_holding_registers,
            4: master.read_input_registers,
            5: master.write_coil,
            6: master.write_register,
            15: master.write_coils,
            16: master.write_registers,
        }
        return master, available_functions

    def __get_or_create_connection(self, config):
        keys_for_cache = ('host', 'port', 'method', 'type')
        if config.get(TYPE_PARAMETER) == 'serial':
            keys_for_cache = ('port', 'method')

        configuration_values_for_cache = tuple([config[key] for key in keys_for_cache])

        if self.__cached_connections.get(configuration_values_for_cache) is None:
            self.__cached_connections[configuration_values_for_cache] = self.__configure_master(config)
        return self.__cached_connections[configuration_values_for_cache]

    def __stop_connections_to_masters(self):
        for slave in self.__slaves:
            if (slave.config.get('master') is not None
                    and slave.config.get('master').is_socket_open()):
                slave.config['master'].close()

    def __function_to_device(self, device, config):
        function_code = config.get('functionCode')
        result = None
        if function_code == 1:
            result = device.config['available_functions'][function_code](address=config[ADDRESS_PARAMETER],
                                                                         count=config.get(OBJECTS_COUNT_PARAMETER,
                                                                                          config.get("registersCount",
                                                                                                     config.get(
                                                                                                         "registerCount",
                                                                                                         1))),
                                                                         slave=device.config['unitId'])
        elif function_code in (2, 3, 4):
            result = device.config['available_functions'][function_code](address=config[ADDRESS_PARAMETER],
                                                                         count=config.get(OBJECTS_COUNT_PARAMETER,
                                                                                          config.get("registersCount",
                                                                                                     config.get(
                                                                                                         "registerCount",
                                                                                                         1))),
                                                                         slave=device.config['unitId'])
        elif function_code == 5:
            result = device.config['available_functions'][function_code](address=config[ADDRESS_PARAMETER],
                                                                         value=config[PAYLOAD_PARAMETER],
                                                                         slave=device.config['unitId'])
        elif function_code == 6:
            result = device.config['available_functions'][function_code](address=config[ADDRESS_PARAMETER],
                                                                         value=config[PAYLOAD_PARAMETER],
                                                                         slave=device.config['unitId'])
        elif function_code in (15, 16):
            result = device.config['available_functions'][function_code](address=config[ADDRESS_PARAMETER],
                                                                         values=config[PAYLOAD_PARAMETER],
                                                                         slave=device.config['unitId'])
        else:
            self.__log.error("Unknown Modbus function with code: %s", function_code)

        self.__log.debug("With result %s", str(result))

        if "Exception" in str(result) or "Error" in str(result):
            self.__log.exception("Reading failed with exception:", exc_info=result)

        self.__log.debug("Sending request to device with unit id: %s, on address: %s, function code: %r using "
                         "connection: %r",
                         device.config['unitId'], config[ADDRESS_PARAMETER], function_code, device.config['master'])

        return result

    def on_attributes_update(self, content):
        try:
            device = ModbusConnector.__get_device_by_name(content[DEVICE_SECTION_PARAMETER], self.__slaves)

            for attribute_updates_command_config in device.config['attributeUpdates']:
                for attribute_updated in content[DATA_PARAMETER]:
                    if attribute_updates_command_config[TAG_PARAMETER] == attribute_updated:
                        to_process = {
                            DEVICE_SECTION_PARAMETER: content[DEVICE_SECTION_PARAMETER],
                            DATA_PARAMETER: {
                                RPC_METHOD_PARAMETER: attribute_updated,
                                RPC_PARAMS_PARAMETER: content[DATA_PARAMETER][attribute_updated]
                            }
                        }
                        attribute_updates_command_config['byteOrder'] = device.byte_order or 'LITTLE'
                        attribute_updates_command_config['wordOrder'] = device.word_order or 'LITTLE'
                        self.__process_request(to_process, attribute_updates_command_config,
                                               request_type='attributeUpdates')
        except Exception as e:
            self.__log.exception(e)

    def server_side_rpc_handler(self, server_rpc_request):
        try:
            if server_rpc_request.get('data') is None:
                server_rpc_request['data'] = {'params': server_rpc_request['params'],
                                              'method': server_rpc_request['method']}

            rpc_method = server_rpc_request['data']['method']

            # check if RPC type is connector RPC (can be only 'set')
            try:
                (connector_type, rpc_method_name) = rpc_method.split('_')
                if connector_type == self._connector_type:
                    rpc_method = rpc_method_name
                    server_rpc_request['device'] = server_rpc_request['params'].split(' ')[0].split('=')[-1]
            except (IndexError, ValueError, AttributeError):
                pass

            if server_rpc_request.get(DEVICE_SECTION_PARAMETER) is not None:
                self.__log.debug("Modbus connector received rpc request for %s with server_rpc_request: %s",
                                 server_rpc_request[DEVICE_SECTION_PARAMETER],
                                 server_rpc_request)
                device = ModbusConnector.__get_device_by_name(server_rpc_request[DEVICE_SECTION_PARAMETER],
                                                              self.__slaves)

                # check if RPC method is reserved get/set
                if rpc_method == 'get' or rpc_method == 'set':
                    params = {}
                    for param in server_rpc_request['data']['params'].split(';'):
                        try:
                            (key, value) = param.split('=')
                        except ValueError:
                            continue

                        if key and value:
                            params[key] = value if key not in ('functionCode', 'objectsCount', 'address') else int(
                                value)

                    self.__process_request(server_rpc_request, params)
                elif isinstance(device.config[RPC_SECTION], dict):
                    rpc_command_config = device.config[RPC_SECTION].get(rpc_method)

                    if rpc_command_config is not None:
                        self.__process_request(server_rpc_request, rpc_command_config)

                elif isinstance(device.config[RPC_SECTION], list):
                    for rpc_command_config in device.config[RPC_SECTION]:
                        if rpc_command_config[TAG_PARAMETER] == rpc_method:
                            self.__process_request(server_rpc_request, rpc_command_config)
                            break
                else:
                    self.__log.error("Received rpc request, but method %s not found in config for %s.",
                                     rpc_method,
                                     self.get_name())
                    self.__gateway.send_rpc_reply(server_rpc_request[DEVICE_SECTION_PARAMETER],
                                                  server_rpc_request[DATA_PARAMETER][RPC_ID_PARAMETER],
                                                  {rpc_method: "METHOD NOT FOUND!"})
            else:
                self.__log.debug("Received RPC to connector: %r", server_rpc_request)
                results = []
                for device in self.__slaves:
                    server_rpc_request[DEVICE_SECTION_PARAMETER] = device.device_name
                    results.append(self.__process_request(server_rpc_request, server_rpc_request['params'], return_result=True))

                return results

        except Exception as e:
            self.__log.exception(e)

    def __process_request(self, content, rpc_command_config, request_type='RPC', return_result=False):
        self.__log.debug('Processing %s request', request_type)
        if rpc_command_config is not None:
            device = ModbusConnector.__get_device_by_name(content[DEVICE_SECTION_PARAMETER], self.__slaves)
            rpc_command_config[UNIT_ID_PARAMETER] = device.config['unitId']
            rpc_command_config[BYTE_ORDER_PARAMETER] = device.config.get("byteOrder", "LITTLE")
            rpc_command_config[WORD_ORDER_PARAMETER] = device.config.get("wordOrder", "LITTLE")
            self.__connect_to_current_master(device)

            if rpc_command_config.get(FUNCTION_CODE_PARAMETER) in (5, 6):
                converted_data = device.config[DOWNLINK_PREFIX + CONVERTER_PARAMETER].convert(rpc_command_config,
                                                                                              content)
                try:
                    rpc_command_config[PAYLOAD_PARAMETER] = converted_data[0]
                except IndexError and TypeError:
                    rpc_command_config[PAYLOAD_PARAMETER] = converted_data
            elif rpc_command_config.get(FUNCTION_CODE_PARAMETER) in (15, 16):
                converted_data = device.config[DOWNLINK_PREFIX + CONVERTER_PARAMETER].convert(rpc_command_config,
                                                                                              content)
                rpc_command_config[PAYLOAD_PARAMETER] = converted_data

            try:
                response = self.__function_to_device(device, rpc_command_config)
            except Exception as e:
                self.__log.exception(e)
                response = e

            if isinstance(response, (ReadRegistersResponseBase, ReadBitsResponseBase)):
                to_converter = {
                    RPC_SECTION: {
                        content[DATA_PARAMETER][RPC_METHOD_PARAMETER]: {
                            "data_sent": rpc_command_config,
                            "input_data": response
                        }
                    }
                }
                response = device.config[
                    UPLINK_PREFIX + CONVERTER_PARAMETER].convert(
                    config={**device.config,
                            BYTE_ORDER_PARAMETER: device.byte_order,
                            WORD_ORDER_PARAMETER: device.word_order
                            },
                    data=to_converter)
                self.__log.debug("Received %s method: %s, result: %r", request_type,
                                 content[DATA_PARAMETER][RPC_METHOD_PARAMETER],
                                 response)
            elif isinstance(response, (WriteMultipleRegistersResponse,
                                       WriteMultipleCoilsResponse,
                                       WriteSingleCoilResponse,
                                       WriteSingleRegisterResponse)):
                self.__log.debug("Write %r", str(response))
                response = {"success": True}

            if content.get(RPC_ID_PARAMETER) or (content.get(DATA_PARAMETER) is not None
                    and content[DATA_PARAMETER].get(RPC_ID_PARAMETER)) is not None:
                if isinstance(response, Exception) or isinstance(response, ExceptionResponse):
                    if not return_result:
                        self.__gateway.send_rpc_reply(device=content[DEVICE_SECTION_PARAMETER],
                                                      req_id=content[DATA_PARAMETER].get(RPC_ID_PARAMETER),
                                                      content={
                                                          content[DATA_PARAMETER][RPC_METHOD_PARAMETER]: str(response)
                                                      },
                                                      success_sent=False)
                    else:
                        return {
                            'device': content[DEVICE_SECTION_PARAMETER],
                            'req_id': content[DATA_PARAMETER].get(RPC_ID_PARAMETER),
                            'content': {
                                content[DATA_PARAMETER][RPC_METHOD_PARAMETER]: str(response)
                            },
                            'success_sent': False
                        }
                else:
                    if not return_result:
                        self.__gateway.send_rpc_reply(device=content[DEVICE_SECTION_PARAMETER],
                                                      req_id=content[DATA_PARAMETER].get(RPC_ID_PARAMETER),
                                                      content=response)
                    else:
                        return {
                            'device': content[DEVICE_SECTION_PARAMETER],
                            'req_id': content[DATA_PARAMETER].get(RPC_ID_PARAMETER),
                            'content': response
                        }

            self.__log.debug("%r", response)

    @staticmethod
    def __get_device_by_name(device_name, devices):
        return tuple(filter(lambda slave: slave.device_name == device_name, devices))[0]

    def get_config(self):
        return self.__config

    def update_converter_config(self, converter_name, config):
        self.__log.debug('Received remote converter configuration update for %s with configuration %s', converter_name,
                         config)
        for slave in self.__slaves:
            try:
                if slave.config[UPLINK_PREFIX + CONVERTER_PARAMETER].__class__.__name__ == converter_name:
                    slave.config.update(config)
                    self.__log.info('Updated converter configuration for: %s with configuration %s',
                                    converter_name, config)

                    for slave_config in self.__config['master']['slaves']:
                        if slave_config['deviceName'] == slave.device_name:
                            slave_config.update(config)

                    self.__gateway.update_connector_config_file(self.name, self.__config)
            except KeyError:
                continue

    class ConverterWorker(Thread):
        def __init__(self, name, incoming_queue, send_result, logger):
            super().__init__()
            self._log = logger
            self.__stopped = False
            self.name = name
            self.daemon = True
            self.__msg_queue = incoming_queue
            self.in_progress = False
            self.__send_result = send_result

        def run(self):
            while not self.__stopped:
                if not self.__msg_queue.empty():
                    self.in_progress = True
                    convert_function, params = self.__msg_queue.get(True, 10)
                    converted_data = convert_function(params)
                    if converted_data:
                        self._log.info(converted_data)
                        self.__send_result(converted_data)
                        self.in_progress = False
                else:
<<<<<<< HEAD
                    sleep(1)
=======
                    sleep(.001)

        def close(self):
            self.__stopped = True
>>>>>>> b684e46c
<|MERGE_RESOLUTION|>--- conflicted
+++ resolved
@@ -68,11 +68,8 @@
 from pymodbus.version import version
 from pymodbus.datastore import ModbusSlaveContext, ModbusServerContext
 from pymodbus.datastore import ModbusSparseDataBlock
-<<<<<<< HEAD
+from pymodbus.pdu import ExceptionResponse
 from serial.rs485 import RS485Settings
-=======
-from pymodbus.pdu import ExceptionResponse
->>>>>>> b684e46c
 
 from thingsboard_gateway.connectors.connector import Connector
 from thingsboard_gateway.connectors.modbus.constants import *
@@ -478,8 +475,7 @@
                     and current_time - device.config.get('last_connection_attempt_time', 0) >= connect_attempt_time_ms:
                 device.config['connection_attempt'] = device.config['connection_attempt'] + 1
                 device.config['last_connection_attempt_time'] = current_time
-<<<<<<< HEAD
-                log.debug("Modbus trying connect to %s", device)
+                self.__log.debug("Modbus trying connect to %s", device)
                 if device.config['master'].connect():
                     if device.config['type'] == 'serial':
                         if device.config['rs485']:
@@ -487,10 +483,6 @@
                         device.config['master'].socket.rtscts = device.config['rtscts']
                         device.config['master'].socket.dsrdtr = device.config['dsrdtr']
                         device.config['master'].socket.xonxoff = device.config['xonxoff']
-=======
-                self.__log.debug("Modbus trying connect to %s", device)
-                device.config['master'].connect()
->>>>>>> b684e46c
 
                 if device.config['connection_attempt'] == connect_attempt_count:
                     self.__log.warn("Maximum attempt count (%i) for device \"%s\" - encountered.",
@@ -844,11 +836,7 @@
                         self.__send_result(converted_data)
                         self.in_progress = False
                 else:
-<<<<<<< HEAD
                     sleep(1)
-=======
-                    sleep(.001)
 
         def close(self):
-            self.__stopped = True
->>>>>>> b684e46c
+            self.__stopped = True