#     Copyright 2024. ThingsBoard
#
#     Licensed under the Apache License, Version 2.0 (the "License");
#     you may not use this file except in compliance with the License.
#     You may obtain a copy of the License at
#
#         http://www.apache.org/licenses/LICENSE-2.0
#
#     Unless required by applicable law or agreed to in writing, software
#     distributed under the License is distributed on an "AS IS" BASIS,
#     WITHOUT WARRANTIES OR CONDITIONS OF ANY KIND, either express or implied.
#     See the License for the specific language governing permissions and
#     limitations under the License.

from threading import Thread
from time import time, sleep

from pymodbus.constants import Defaults

from thingsboard_gateway.connectors.modbus.constants import *
from thingsboard_gateway.connectors.modbus.bytes_modbus_uplink_converter import BytesModbusUplinkConverter
from thingsboard_gateway.connectors.modbus.bytes_modbus_downlink_converter import BytesModbusDownlinkConverter
from thingsboard_gateway.tb_utility.tb_loader import TBModuleLoader


class Slave(Thread):
    def __init__(self, **kwargs):
        super().__init__()
        self.timeout = kwargs.get('timeout')
        self.device_name = kwargs['deviceName']
        self._log = kwargs['logger']
        self.poll_period = kwargs['pollPeriod'] / 1000

        self.byte_order = kwargs.get('byteOrder', 'LITTLE')
        self.word_order = kwargs.get('wordOrder', 'LITTLE')
        self.config = {
            'unitId': kwargs['unitId'],
            'deviceType': kwargs.get('deviceType', 'default'),
            'type': kwargs['type'],
            'host': kwargs.get('host'),
            'port': kwargs['port'],
            'byteOrder': kwargs.get('byteOrder', 'LITTLE'),
            'wordOrder': kwargs.get('wordOrder', 'LITTLE'),
            'tls': kwargs.get('tls'),
            'timeout': kwargs.get('timeout', 35),
            'stopbits': kwargs.get('stopbits', Defaults.Stopbits),
            'bytesize': kwargs.get('bytesize', Defaults.Bytesize),
            'parity': kwargs.get('parity', Defaults.Parity),
            'rs485': kwargs.get('rs485', False),
            'rtscts': kwargs.get('rtscts', False),
            'dsrdtr': kwargs.get('dsrdtr', False),
            'xonxoff': kwargs.get('xonxoff', False),
            'strict': kwargs.get('strict', True),
            'retries': kwargs.get('retries', 3),
            'connection_attempt': 0,
            'last_connection_attempt_time': 0,
            'sendDataOnlyOnChange': kwargs.get('sendDataOnlyOnChange', False),
            'waitAfterFailedAttemptsMs': kwargs.get('waitAfterFailedAttemptsMs', 0),
            'connectAttemptTimeMs': kwargs.get('connectAttemptTimeMs', 0),
            'retry_on_empty': kwargs.get('retryOnEmpty', False),
            'retry_on_invalid': kwargs.get('retryOnInvalid', False),
            'method': kwargs.get('method', 'rtu'),
            'baudrate': kwargs.get('baudrate', 19200),
            'attributes': kwargs.get('attributes', []),
            'timeseries': kwargs.get('timeseries', []),
            'attributeUpdates': kwargs.get('attributeUpdates', []),
            'rpc': kwargs.get('rpc', []),
            'last_attributes': {},
            'last_telemetry': {}
        }

        self.__load_converters(kwargs['connector'], kwargs['gateway'])

        self.callback = kwargs['callback']

        self.daemon = True
        self.stop = False

        self.name = "Modbus slave processor for unit " + str(self.config['unitId']) + " on host " + str(
            self.config['host']) + ":" + str(self.config['port'])

        self.start()

    def timer(self):
<<<<<<< HEAD
        while True:
            before = time()
            self.callback(self)
            duration = time() - before
            sleep(max(0.001, self.poll_period - duration))
=======
        self.callback(self)
        self.last_polled_time = time()

        while not self.stop:
            if time() - self.last_polled_time >= self.poll_period:
                self.callback(self)
                self.last_polled_time = time()

            sleep(0.001)
>>>>>>> b684e46c

    def run(self):
        self.timer()

    def close(self):
        self.stop = True

    def get_name(self):
        return self.device_name

    def __load_converters(self, connector, gateway):
        try:
            if self.config.get(UPLINK_PREFIX + CONVERTER_PARAMETER) is not None:
                converter = TBModuleLoader.import_module(connector.connector_type,
                                                         self.config[UPLINK_PREFIX + CONVERTER_PARAMETER])(self, self._log)
            else:
                converter = BytesModbusUplinkConverter({**self.config, 'deviceName': self.device_name}, self._log)

            if self.config.get(DOWNLINK_PREFIX + CONVERTER_PARAMETER) is not None:
                downlink_converter = TBModuleLoader.import_module(connector.connector_type, self.config[
                    DOWNLINK_PREFIX + CONVERTER_PARAMETER])(self, self._log)
            else:
                downlink_converter = BytesModbusDownlinkConverter(self.config, self._log)

            self.config[UPLINK_PREFIX + CONVERTER_PARAMETER] = converter
            self.config[DOWNLINK_PREFIX + CONVERTER_PARAMETER] = downlink_converter

            if self.device_name not in gateway.get_devices():
                gateway.add_device(self.device_name, {CONNECTOR_PARAMETER: connector},
                                   device_type=self.config.get(DEVICE_TYPE_PARAMETER))
        except Exception as e:
            self._log.exception(e)

    def __str__(self):
        return f'{self.device_name}'<|MERGE_RESOLUTION|>--- conflicted
+++ resolved
@@ -82,23 +82,11 @@
         self.start()
 
     def timer(self):
-<<<<<<< HEAD
-        while True:
+        while not self.stop:
             before = time()
             self.callback(self)
             duration = time() - before
             sleep(max(0.001, self.poll_period - duration))
-=======
-        self.callback(self)
-        self.last_polled_time = time()
-
-        while not self.stop:
-            if time() - self.last_polled_time >= self.poll_period:
-                self.callback(self)
-                self.last_polled_time = time()
-
-            sleep(0.001)
->>>>>>> b684e46c
 
     def run(self):
         self.timer()
